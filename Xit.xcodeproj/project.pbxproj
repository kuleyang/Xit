--- conflicted
+++ resolved
@@ -110,7 +110,6 @@
 		C916102A1D1DE994005A3142 /* pullTemplate@2x.png in Resources */ = {isa = PBXBuildFile; fileRef = C91610201D1DE994005A3142 /* pullTemplate@2x.png */; };
 		C916102B1D1DE994005A3142 /* pushTemplate.png in Resources */ = {isa = PBXBuildFile; fileRef = C91610211D1DE994005A3142 /* pushTemplate.png */; };
 		C916102C1D1DE994005A3142 /* pushTemplate@2x.png in Resources */ = {isa = PBXBuildFile; fileRef = C91610221D1DE994005A3142 /* pushTemplate@2x.png */; };
-<<<<<<< HEAD
 		C91F34561D305AD0005F9BDF /* XTWindowController.swift in Sources */ = {isa = PBXBuildFile; fileRef = C9E9A37C1D0B5706007BFABF /* XTWindowController.swift */; };
 		C91F34571D305ADD005F9BDF /* XTFetchController.swift in Sources */ = {isa = PBXBuildFile; fileRef = C94866B51D256C24000BDB0A /* XTFetchController.swift */; };
 		C91F34581D305AE6005F9BDF /* XTConfig.swift in Sources */ = {isa = PBXBuildFile; fileRef = C9BAE6091D2FFA8B00A87F13 /* XTConfig.swift */; };
@@ -118,8 +117,6 @@
 		C91F34741D3064CC005F9BDF /* Siesta.framework in Frameworks */ = {isa = PBXBuildFile; fileRef = C91F346F1D30647E005F9BDF /* Siesta.framework */; };
 		C91F34761D306506005F9BDF /* Siesta.framework in CopyFiles */ = {isa = PBXBuildFile; fileRef = C91F346F1D30647E005F9BDF /* Siesta.framework */; settings = {ATTRIBUTES = (CodeSignOnCopy, RemoveHeadersOnCopy, ); }; };
 		C91F34781D30656B005F9BDF /* XTServices.swift in Sources */ = {isa = PBXBuildFile; fileRef = C91F34771D30656B005F9BDF /* XTServices.swift */; };
-=======
->>>>>>> 26ead66d
 		C926804E1D074EC500E422FA /* XTFileChangesModel.swift in Sources */ = {isa = PBXBuildFile; fileRef = C926804D1D074EC500E422FA /* XTFileChangesModel.swift */; };
 		C92A7B261D1DD1CD00D2B944 /* folderTemplate.png in Resources */ = {isa = PBXBuildFile; fileRef = C92A7B241D1DD1CD00D2B944 /* folderTemplate.png */; };
 		C92A7B271D1DD1CD00D2B944 /* folderTemplate@2x.png in Resources */ = {isa = PBXBuildFile; fileRef = C92A7B251D1DD1CD00D2B944 /* folderTemplate@2x.png */; };
@@ -1333,12 +1330,9 @@
 				C9E640121D1095C700192454 /* XTFileChangesModelTest.swift in Sources */,
 				89CD209217089D220051C3D4 /* XTCategoryTests.m in Sources */,
 				89D6FE7D17D8457700633798 /* XTCommitHeaderTest.m in Sources */,
-<<<<<<< HEAD
 				C9E9A3861D0F20F4007BFABF /* XTFileChangesModel.swift in Sources */,
 				C9F7A0A91D2EF9CD00BB8526 /* XTSheetController.swift in Sources */,
 				C954ABFE1D34455000302160 /* XTBranch.swift in Sources */,
-=======
->>>>>>> 26ead66d
 			);
 			runOnlyForDeploymentPostprocessing = 0;
 		};
