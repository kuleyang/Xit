--- conflicted
+++ resolved
@@ -938,15 +938,12 @@
 				DDD4708116F3E7B000CA76FF /* XTPreviewItem.m in Sources */,
 				89D47943170894A200C04D89 /* NSAttributedString+XTExtensions.m in Sources */,
 				DD96C939175ECE690003A30C /* XTFileViewController.m in Sources */,
-<<<<<<< HEAD
 				895229661786F6F900EE514C /* FHTDelegate.m in Sources */,
 				895229671786F6F900EE514C /* FHTItemView.m in Sources */,
 				895229681786F6F900EE514C /* FHTLCDStatusView.m in Sources */,
 				895229691786F6F900EE514C /* FHTToolbar.m in Sources */,
 				895229711786F7AB00EE514C /* XTToolbarDelegate.m in Sources */,
-=======
 				DD96C9CE176EBD470003A30C /* GTRepository+Xit.m in Sources */,
->>>>>>> d7772118
 			);
 			runOnlyForDeploymentPostprocessing = 0;
 		};
