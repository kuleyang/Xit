--- conflicted
+++ resolved
@@ -84,7 +84,6 @@
 		31A8939B13E9D5B4008BE0C2 /* XTCommitViewController.m */ = {isa = PBXFileReference; fileEncoding = 4; indentWidth = 4; lastKnownFileType = sourcecode.c.objc; path = XTCommitViewController.m; sourceTree = "<group>"; tabWidth = 4; };
 		31A8939C13E9D5B4008BE0C2 /* XTCommitViewController.xib */ = {isa = PBXFileReference; fileEncoding = 4; lastKnownFileType = file.xib; path = XTCommitViewController.xib; sourceTree = "<group>"; };
 		31A8939F13E9DA5B008BE0C2 /* WebKit.framework */ = {isa = PBXFileReference; lastKnownFileType = wrapper.framework; name = WebKit.framework; path = System/Library/Frameworks/WebKit.framework; sourceTree = SDKROOT; };
-<<<<<<< HEAD
 		31C7C12C13EC738200A65FE9 /* NSMutableDictionary+MultiObjectForKey.h */ = {isa = PBXFileReference; fileEncoding = 4; lastKnownFileType = sourcecode.c.h; path = "NSMutableDictionary+MultiObjectForKey.h"; sourceTree = "<group>"; };
 		31C7C12D13EC738200A65FE9 /* NSMutableDictionary+MultiObjectForKey.m */ = {isa = PBXFileReference; fileEncoding = 4; lastKnownFileType = sourcecode.c.objc; path = "NSMutableDictionary+MultiObjectForKey.m"; sourceTree = "<group>"; };
 		31F1E87813D3AC6D00F3B317 /* XTSideBarDataSource.h */ = {isa = PBXFileReference; fileEncoding = 4; lastKnownFileType = sourcecode.c.h; name = XTSideBarDataSource.h; path = Xit/XTSideBarDataSource.h; sourceTree = "<group>"; };
@@ -98,7 +97,6 @@
 		C3D6CF1D13D4B74400D35D4D /* XTTagItem.m */ = {isa = PBXFileReference; fileEncoding = 4; lastKnownFileType = sourcecode.c.objc; name = XTTagItem.m; path = Xit/XTTagItem.m; sourceTree = "<group>"; };
 		C3D6CF1F13D4D5B200D35D4D /* XTRemotesItem.h */ = {isa = PBXFileReference; fileEncoding = 4; lastKnownFileType = sourcecode.c.h; name = XTRemotesItem.h; path = Xit/XTRemotesItem.h; sourceTree = "<group>"; };
 		C3D6CF2013D4D5B200D35D4D /* XTRemotesItem.m */ = {isa = PBXFileReference; fileEncoding = 4; lastKnownFileType = sourcecode.c.objc; name = XTRemotesItem.m; path = Xit/XTRemotesItem.m; sourceTree = "<group>"; };
-=======
 		31F1E87813D3AC6D00F3B317 /* XTSideBarDataSource.h */ = {isa = PBXFileReference; fileEncoding = 4; indentWidth = 4; lastKnownFileType = sourcecode.c.h; name = XTSideBarDataSource.h; path = Xit/XTSideBarDataSource.h; sourceTree = "<group>"; tabWidth = 4; };
 		31F1E88113D3DCAC00F3B317 /* XTSideBarItem.h */ = {isa = PBXFileReference; fileEncoding = 4; indentWidth = 4; lastKnownFileType = sourcecode.c.h; name = XTSideBarItem.h; path = Xit/XTSideBarItem.h; sourceTree = "<group>"; tabWidth = 4; };
 		31F1E88213D3DCAC00F3B317 /* XTSideBarItem.m */ = {isa = PBXFileReference; fileEncoding = 4; indentWidth = 4; lastKnownFileType = sourcecode.c.objc; name = XTSideBarItem.m; path = Xit/XTSideBarItem.m; sourceTree = "<group>"; tabWidth = 4; };
@@ -110,7 +108,6 @@
 		C3D6CF1D13D4B74400D35D4D /* XTTagItem.m */ = {isa = PBXFileReference; fileEncoding = 4; indentWidth = 4; lastKnownFileType = sourcecode.c.objc; name = XTTagItem.m; path = Xit/XTTagItem.m; sourceTree = "<group>"; tabWidth = 4; };
 		C3D6CF1F13D4D5B200D35D4D /* XTRemotesItem.h */ = {isa = PBXFileReference; fileEncoding = 4; indentWidth = 4; lastKnownFileType = sourcecode.c.h; name = XTRemotesItem.h; path = Xit/XTRemotesItem.h; sourceTree = "<group>"; tabWidth = 4; };
 		C3D6CF2013D4D5B200D35D4D /* XTRemotesItem.m */ = {isa = PBXFileReference; fileEncoding = 4; indentWidth = 4; lastKnownFileType = sourcecode.c.objc; name = XTRemotesItem.m; path = Xit/XTRemotesItem.m; sourceTree = "<group>"; tabWidth = 4; };
->>>>>>> 59a491fa
 		C3D6D31113E8E65700AF50B0 /* PBGitHistoryGrapher.m */ = {isa = PBXFileReference; fileEncoding = 4; lastKnownFileType = sourcecode.c.objc; path = PBGitHistoryGrapher.m; sourceTree = "<group>"; };
 		C3D6D31213E8E65700AF50B0 /* PBGitHistoryGrapher.h */ = {isa = PBXFileReference; fileEncoding = 4; lastKnownFileType = sourcecode.c.h; path = PBGitHistoryGrapher.h; sourceTree = "<group>"; };
 		C3D6D31413E8E6BC00AF50B0 /* PBGitGrapher.mm */ = {isa = PBXFileReference; fileEncoding = 4; lastKnownFileType = sourcecode.cpp.objcpp; path = PBGitGrapher.mm; sourceTree = "<group>"; };
