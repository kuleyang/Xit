// !$*UTF8*$!
{
	archiveVersion = 1;
	classes = {
	};
	objectVersion = 46;
	objects = {

/* Begin PBXBuildFile section */
		311429B913EB60AA00A7DF05 /* XTCommitViewControllerTest.m in Sources */ = {isa = PBXBuildFile; fileRef = 311429B613EB600100A7DF05 /* XTCommitViewControllerTest.m */; };
		313014AC13EB656B0017A2A1 /* XTSideBarDataSorceTests.m in Sources */ = {isa = PBXBuildFile; fileRef = 313014A913EB653F0017A2A1 /* XTSideBarDataSorceTests.m */; };
		313014AF13EB65DB0017A2A1 /* XTHistoryDataSorceTests.m in Sources */ = {isa = PBXBuildFile; fileRef = 313014AE13EB65DB0017A2A1 /* XTHistoryDataSorceTests.m */; };
		3174966513DF896E004C5546 /* XTHistoryDataSource.m in Sources */ = {isa = PBXBuildFile; fileRef = 3174966413DF896E004C5546 /* XTHistoryDataSource.m */; };
		3174966813DF8A0C004C5546 /* XTSideBarDataSource.m in Sources */ = {isa = PBXBuildFile; fileRef = 3174966713DF8A0C004C5546 /* XTSideBarDataSource.m */; };
		3174966E13DFF94C004C5546 /* XTHistoryItem.m in Sources */ = {isa = PBXBuildFile; fileRef = 3174966D13DFF94C004C5546 /* XTHistoryItem.m */; };
		3199BABD142079BB008AAA4F /* XTFileListDataSourceTest.m in Sources */ = {isa = PBXBuildFile; fileRef = 3199BABC142079BB008AAA4F /* XTFileListDataSourceTest.m */; };
		3199BAC014207CFB008AAA4F /* XTFileListDataSource.m in Sources */ = {isa = PBXBuildFile; fileRef = 3199BABF14207CFB008AAA4F /* XTFileListDataSource.m */; };
		31A8939D13E9D5B4008BE0C2 /* XTCommitViewController.m in Sources */ = {isa = PBXBuildFile; fileRef = 31A8939B13E9D5B4008BE0C2 /* XTCommitViewController.m */; };
		31A8939E13E9D5B4008BE0C2 /* XTCommitViewController.xib in Resources */ = {isa = PBXBuildFile; fileRef = 31A8939C13E9D5B4008BE0C2 /* XTCommitViewController.xib */; };
		31A893A013E9DA5B008BE0C2 /* WebKit.framework in Frameworks */ = {isa = PBXBuildFile; fileRef = 31A8939F13E9DA5B008BE0C2 /* WebKit.framework */; };
		31C62D9813F2580E00845A9B /* XTStageViewControllerTest.m in Sources */ = {isa = PBXBuildFile; fileRef = 31C62D9713F2580E00845A9B /* XTStageViewControllerTest.m */; };
		31C62D9E13F25A6200845A9B /* XTUnstagedDataSource.m in Sources */ = {isa = PBXBuildFile; fileRef = 31C62D9C13F25A5D00845A9B /* XTUnstagedDataSource.m */; };
		31C62DA113F2638600845A9B /* XTFileIndexInfo.m in Sources */ = {isa = PBXBuildFile; fileRef = 31C62DA013F2638600845A9B /* XTFileIndexInfo.m */; };
		31C666A113F3AEF3000E4073 /* XTStagedDataSource.m in Sources */ = {isa = PBXBuildFile; fileRef = 31C666A013F3AEF3000E4073 /* XTStagedDataSource.m */; };
		31C666A513F3B55A000E4073 /* XTStageViewController.m in Sources */ = {isa = PBXBuildFile; fileRef = 31C666A313F3B55A000E4073 /* XTStageViewController.m */; };
		31C666A613F3B55A000E4073 /* XTStageViewController.xib in Resources */ = {isa = PBXBuildFile; fileRef = 31C666A413F3B55A000E4073 /* XTStageViewController.xib */; };
		31C7C12E13EC738200A65FE9 /* NSMutableDictionary+MultiObjectForKey.m in Sources */ = {isa = PBXBuildFile; fileRef = 31C7C12D13EC738200A65FE9 /* NSMutableDictionary+MultiObjectForKey.m */; };
		31C7C13313ECC74C00A65FE9 /* XTHistoryViewController.m in Sources */ = {isa = PBXBuildFile; fileRef = 31C7C13113ECC74C00A65FE9 /* XTHistoryViewController.m */; };
		31C7C13413ECC74C00A65FE9 /* XTHistoryViewController.xib in Resources */ = {isa = PBXBuildFile; fileRef = 31C7C13213ECC74C00A65FE9 /* XTHistoryViewController.xib */; };
		31F1E87F13D3B51200F3B317 /* XTRepository+Commands.m in Sources */ = {isa = PBXBuildFile; fileRef = C3BC055713D1133000C3CF1A /* XTRepository+Commands.m */; };
		31F1E88313D3DCAC00F3B317 /* XTSideBarItem.m in Sources */ = {isa = PBXBuildFile; fileRef = 31F1E88213D3DCAC00F3B317 /* XTSideBarItem.m */; };
		89039F561703A9FC000949A8 /* html in Resources */ = {isa = PBXBuildFile; fileRef = 89039F551703A9FC000949A8 /* html */; };
		89355423157C128F007AC9CE /* XTDocController.m in Sources */ = {isa = PBXBuildFile; fileRef = 89355422157C128F007AC9CE /* XTDocController.m */; };
		895229661786F6F900EE514C /* FHTDelegate.m in Sources */ = {isa = PBXBuildFile; fileRef = 8952295F1786F6F900EE514C /* FHTDelegate.m */; };
		895229671786F6F900EE514C /* FHTItemView.m in Sources */ = {isa = PBXBuildFile; fileRef = 895229611786F6F900EE514C /* FHTItemView.m */; };
		895229681786F6F900EE514C /* FHTLCDStatusView.m in Sources */ = {isa = PBXBuildFile; fileRef = 895229631786F6F900EE514C /* FHTLCDStatusView.m */; };
		895229691786F6F900EE514C /* FHTToolbar.m in Sources */ = {isa = PBXBuildFile; fileRef = 895229651786F6F900EE514C /* FHTToolbar.m */; };
		895229711786F7AB00EE514C /* XTToolbarDelegate.m in Sources */ = {isa = PBXBuildFile; fileRef = 895229701786F7AB00EE514C /* XTToolbarDelegate.m */; };
		895229CE17A95D0500EE514C /* XTSubmoduleItem.m in Sources */ = {isa = PBXBuildFile; fileRef = 895229CD17A95D0500EE514C /* XTSubmoduleItem.m */; };
		895DEEF6142CECB7001763FC /* XTSideBarTableCellView.m in Sources */ = {isa = PBXBuildFile; fileRef = 895DEEF5142CECB7001763FC /* XTSideBarTableCellView.m */; };
		895DEF0C142CF84D001763FC /* branch.png in Resources */ = {isa = PBXBuildFile; fileRef = 895DEF0B142CF84D001763FC /* branch.png */; };
		895DEF1F142D91F8001763FC /* historyTemplate.pdf in Resources */ = {isa = PBXBuildFile; fileRef = 895DEF1E142D91F8001763FC /* historyTemplate.pdf */; };
		895DEF221432438D001763FC /* stageTemplate.pdf in Resources */ = {isa = PBXBuildFile; fileRef = 895DEF211432438D001763FC /* stageTemplate.pdf */; };
		896B05D015796D2A003B0C24 /* XTHistoryViewControllerTest.m in Sources */ = {isa = PBXBuildFile; fileRef = 896B05CF15796D2A003B0C24 /* XTHistoryViewControllerTest.m */; };
		89794F671452839500E38ACC /* XTStatusView.xib in Resources */ = {isa = PBXBuildFile; fileRef = 89794F651452839500E38ACC /* XTStatusView.xib */; };
		89794F8C1458CC9B00E38ACC /* XTOutputViewController.m in Sources */ = {isa = PBXBuildFile; fileRef = 89794F8A1458CC9B00E38ACC /* XTOutputViewController.m */; };
		89794F8D1458CC9B00E38ACC /* XTOutputViewController.xib in Resources */ = {isa = PBXBuildFile; fileRef = 89794F8B1458CC9B00E38ACC /* XTOutputViewController.xib */; };
		89991CDD144E3FF400097A99 /* XTStatusView.m in Sources */ = {isa = PBXBuildFile; fileRef = 89991CDC144E3FF400097A99 /* XTStatusView.m */; };
		899D010D14216D2C0091DC6F /* sidebarTemplate.png in Resources */ = {isa = PBXBuildFile; fileRef = 899D010C14216D2C0091DC6F /* sidebarTemplate.png */; };
		89A6EA2814478DA40089B212 /* XTAppDelegate.m in Sources */ = {isa = PBXBuildFile; fileRef = 89A6EA2714478DA40089B212 /* XTAppDelegate.m */; };
		89BEB8BC157B587600FED57B /* OCMock.framework in CopyFiles */ = {isa = PBXBuildFile; fileRef = DD592095156EEF40005FBB0F /* OCMock.framework */; };
		89CD209217089D220051C3D4 /* XTCategoryTests.m in Sources */ = {isa = PBXBuildFile; fileRef = 89CD209117089D220051C3D4 /* XTCategoryTests.m */; };
		89CD708417BFB4F500ECE7E3 /* submodule.png in Resources */ = {isa = PBXBuildFile; fileRef = 89CD708217BFB4F500ECE7E3 /* submodule.png */; };
		89CD708517BFB4F500ECE7E3 /* submodule@2x.png in Resources */ = {isa = PBXBuildFile; fileRef = 89CD708317BFB4F500ECE7E3 /* submodule@2x.png */; };
		89D47943170894A200C04D89 /* NSAttributedString+XTExtensions.m in Sources */ = {isa = PBXBuildFile; fileRef = 89D47942170894A200C04D89 /* NSAttributedString+XTExtensions.m */; };
		89D6FE6F17D2F89D00633798 /* XTCommitHeaderViewController.m in Sources */ = {isa = PBXBuildFile; fileRef = 89D6FE6E17D2F89D00633798 /* XTCommitHeaderViewController.m */; };
		89D6FE7D17D8457700633798 /* XTCommitHeaderTest.m in Sources */ = {isa = PBXBuildFile; fileRef = 89D6FE7C17D8457700633798 /* XTCommitHeaderTest.m */; };
		89E927DD17E972D60093DA6C /* WebKit.framework in Frameworks */ = {isa = PBXBuildFile; fileRef = 31A8939F13E9DA5B008BE0C2 /* WebKit.framework */; };
		89E927DF17E977340093DA6C /* expected header.html in Resources */ = {isa = PBXBuildFile; fileRef = 89E927DE17E977340093DA6C /* expected header.html */; };
		89FE824815A716E800E2EA2A /* XTRepositoryTests.m in Sources */ = {isa = PBXBuildFile; fileRef = 89FE824715A716E800E2EA2A /* XTRepositoryTests.m */; };
		C343F91113F4908E009C928A /* XTHTML.m in Sources */ = {isa = PBXBuildFile; fileRef = C343F91013F4908E009C928A /* XTHTML.m */; };
		C358653114048A3F00060C53 /* XTRepository.m in Sources */ = {isa = PBXBuildFile; fileRef = C358653014048A3F00060C53 /* XTRepository.m */; };
		C3D6CF1B13D4B18900D35D4D /* XTLocalBranchItem.m in Sources */ = {isa = PBXBuildFile; fileRef = C3D6CF1A13D4B18900D35D4D /* XTLocalBranchItem.m */; };
		C3D6CF1E13D4B74400D35D4D /* XTTagItem.m in Sources */ = {isa = PBXBuildFile; fileRef = C3D6CF1D13D4B74400D35D4D /* XTTagItem.m */; };
		C3D6CF2113D4D5B200D35D4D /* XTRemotesItem.m in Sources */ = {isa = PBXBuildFile; fileRef = C3D6CF2013D4D5B200D35D4D /* XTRemotesItem.m */; };
		C3D6D31313E8E65700AF50B0 /* PBGitHistoryGrapher.m in Sources */ = {isa = PBXBuildFile; fileRef = C3D6D31113E8E65700AF50B0 /* PBGitHistoryGrapher.m */; };
		C3D6D31613E8E6BC00AF50B0 /* PBGitGrapher.mm in Sources */ = {isa = PBXBuildFile; fileRef = C3D6D31413E8E6BC00AF50B0 /* PBGitGrapher.mm */; };
		C3D6D31913E8E6E400AF50B0 /* PBGraphCellInfo.m in Sources */ = {isa = PBXBuildFile; fileRef = C3D6D31713E8E6E400AF50B0 /* PBGraphCellInfo.m */; };
		C3D6D31F13E8E7E700AF50B0 /* PBGitLane.mm in Sources */ = {isa = PBXBuildFile; fileRef = C3D6D31D13E8E7E700AF50B0 /* PBGitLane.mm */; };
		C3D6D32213E91EDC00AF50B0 /* PBGitRevisionCell.m in Sources */ = {isa = PBXBuildFile; fileRef = C3D6D32013E91EDC00AF50B0 /* PBGitRevisionCell.m */; };
		C3FA470113D0F8E200AC4F9B /* Cocoa.framework in Frameworks */ = {isa = PBXBuildFile; fileRef = C3FA470013D0F8E200AC4F9B /* Cocoa.framework */; };
		C3FA470B13D0F8E200AC4F9B /* InfoPlist.strings in Resources */ = {isa = PBXBuildFile; fileRef = C3FA470913D0F8E200AC4F9B /* InfoPlist.strings */; };
		C3FA470E13D0F8E200AC4F9B /* main.m in Sources */ = {isa = PBXBuildFile; fileRef = C3FA470D13D0F8E200AC4F9B /* main.m */; };
		C3FA471113D0F8E200AC4F9B /* Credits.rtf in Resources */ = {isa = PBXBuildFile; fileRef = C3FA470F13D0F8E200AC4F9B /* Credits.rtf */; };
		C3FA471413D0F8E200AC4F9B /* XTDocument.m in Sources */ = {isa = PBXBuildFile; fileRef = C3FA471313D0F8E200AC4F9B /* XTDocument.m */; };
		C3FA471713D0F8E200AC4F9B /* XTDocument.xib in Resources */ = {isa = PBXBuildFile; fileRef = C3FA471513D0F8E200AC4F9B /* XTDocument.xib */; };
		C3FA471A13D0F8E300AC4F9B /* MainMenu.xib in Resources */ = {isa = PBXBuildFile; fileRef = C3FA471813D0F8E300AC4F9B /* MainMenu.xib */; };
		C3FA472913D0F8E300AC4F9B /* InfoPlist.strings in Resources */ = {isa = PBXBuildFile; fileRef = C3FA472713D0F8E300AC4F9B /* InfoPlist.strings */; };
		C3FA472E13D0F8E300AC4F9B /* XTTest.m in Sources */ = {isa = PBXBuildFile; fileRef = C3FA472D13D0F8E300AC4F9B /* XTTest.m */; };
		DD00725613E76DFB003B4120 /* Xit.icns in Resources */ = {isa = PBXBuildFile; fileRef = DD00725513E76DFB003B4120 /* Xit.icns */; };
		DD07B07816A5D2A80012AC19 /* XTSideBarOutlineView.m in Sources */ = {isa = PBXBuildFile; fileRef = DD07B07716A5D2A80012AC19 /* XTSideBarOutlineView.m */; };
		DD07B08616B202E00012AC19 /* XTRemoteItem.m in Sources */ = {isa = PBXBuildFile; fileRef = DD07B08516B202E00012AC19 /* XTRemoteItem.m */; };
		DD07B08916B313A60012AC19 /* XTRefFormatter.m in Sources */ = {isa = PBXBuildFile; fileRef = DD07B08816B313A60012AC19 /* XTRefFormatter.m */; };
		DD3AC5B41611215C00238F58 /* XTRemoteBranchItem.m in Sources */ = {isa = PBXBuildFile; fileRef = DD3AC5B31611215C00238F58 /* XTRemoteBranchItem.m */; };
		DD592093156EEE64005FBB0F /* Cocoa.framework in Frameworks */ = {isa = PBXBuildFile; fileRef = C3FA470013D0F8E200AC4F9B /* Cocoa.framework */; };
		DD592096156EEF40005FBB0F /* OCMock.framework in Frameworks */ = {isa = PBXBuildFile; fileRef = DD592095156EEF40005FBB0F /* OCMock.framework */; };
		DD858B1F17FFDCB900264F7D /* XTTextPreviewController.m in Sources */ = {isa = PBXBuildFile; fileRef = DD858B1E17FFDCB900264F7D /* XTTextPreviewController.m */; };
		DD858B2C1801325500264F7D /* CoreServices.framework in Frameworks */ = {isa = PBXBuildFile; fileRef = DD858B2B1801325500264F7D /* CoreServices.framework */; };
		DD858B341801B53D00264F7D /* XTFileViewControllerTest.m in Sources */ = {isa = PBXBuildFile; fileRef = DD858B331801B53D00264F7D /* XTFileViewControllerTest.m */; };
		DD96C92F17595AE10003A30C /* liblibRBSplitView.a in Frameworks */ = {isa = PBXBuildFile; fileRef = DD96C92117595A6E0003A30C /* liblibRBSplitView.a */; };
		DD96C931175B76990003A30C /* splitter.png in Resources */ = {isa = PBXBuildFile; fileRef = DD96C930175B76990003A30C /* splitter.png */; };
		DD96C939175ECE690003A30C /* XTFileViewController.m in Sources */ = {isa = PBXBuildFile; fileRef = DD96C938175ECE690003A30C /* XTFileViewController.m */; };
		DD96C9A6176977470003A30C /* ObjectiveGit.framework in Frameworks */ = {isa = PBXBuildFile; fileRef = DD96C99A176976FE0003A30C /* ObjectiveGit.framework */; };
		DD96C9CE176EBD470003A30C /* GTRepository+Xit.m in Sources */ = {isa = PBXBuildFile; fileRef = DD96C9CD176EBD470003A30C /* GTRepository+Xit.m */; };
		DD997DD31739CC9300C7DF82 /* stash.png in Resources */ = {isa = PBXBuildFile; fileRef = DD997DD11739CC9300C7DF82 /* stash.png */; };
		DD997DD41739CC9300C7DF82 /* stash@2x.png in Resources */ = {isa = PBXBuildFile; fileRef = DD997DD21739CC9300C7DF82 /* stash@2x.png */; };
		DD997DDA173B409500C7DF82 /* HistoryView Menus.xib in Resources */ = {isa = PBXBuildFile; fileRef = DD997DD8173B409500C7DF82 /* HistoryView Menus.xib */; };
		DD997DF81746F40D00C7DF82 /* XTFileViewController.xib in Resources */ = {isa = PBXBuildFile; fileRef = DD997DF71746F40D00C7DF82 /* XTFileViewController.xib */; };
		DD9C1B8F160239DD0001FE9B /* XTRefToken.m in Sources */ = {isa = PBXBuildFile; fileRef = DD9C1B8E160239DD0001FE9B /* XTRefToken.m */; };
		DDA8A63A17F5B6CE00AD9808 /* added.png in Resources */ = {isa = PBXBuildFile; fileRef = DDA8A63017F5B6CE00AD9808 /* added.png */; };
		DDA8A63B17F5B6CE00AD9808 /* added@2x.png in Resources */ = {isa = PBXBuildFile; fileRef = DDA8A63117F5B6CE00AD9808 /* added@2x.png */; };
		DDA8A63C17F5B6CE00AD9808 /* copied.png in Resources */ = {isa = PBXBuildFile; fileRef = DDA8A63217F5B6CE00AD9808 /* copied.png */; };
		DDA8A63D17F5B6CE00AD9808 /* copied@2x.png in Resources */ = {isa = PBXBuildFile; fileRef = DDA8A63317F5B6CE00AD9808 /* copied@2x.png */; };
		DDA8A63E17F5B6CE00AD9808 /* deleted.png in Resources */ = {isa = PBXBuildFile; fileRef = DDA8A63417F5B6CE00AD9808 /* deleted.png */; };
		DDA8A63F17F5B6CE00AD9808 /* deleted@2x.png in Resources */ = {isa = PBXBuildFile; fileRef = DDA8A63517F5B6CE00AD9808 /* deleted@2x.png */; };
		DDA8A64017F5B6CE00AD9808 /* modified.png in Resources */ = {isa = PBXBuildFile; fileRef = DDA8A63617F5B6CE00AD9808 /* modified.png */; };
		DDA8A64117F5B6CE00AD9808 /* modified@2x.png in Resources */ = {isa = PBXBuildFile; fileRef = DDA8A63717F5B6CE00AD9808 /* modified@2x.png */; };
		DDA8A64217F5B6CE00AD9808 /* renamed.png in Resources */ = {isa = PBXBuildFile; fileRef = DDA8A63817F5B6CE00AD9808 /* renamed.png */; };
		DDA8A64317F5B6CE00AD9808 /* renamed@2x.png in Resources */ = {isa = PBXBuildFile; fileRef = DDA8A63917F5B6CE00AD9808 /* renamed@2x.png */; };
		DDA8A65F17F9ECED00AD9808 /* mixed.png in Resources */ = {isa = PBXBuildFile; fileRef = DDA8A65D17F9ECED00AD9808 /* mixed.png */; };
		DDA8A66017F9ECED00AD9808 /* mixed@2x.png in Resources */ = {isa = PBXBuildFile; fileRef = DDA8A65E17F9ECED00AD9808 /* mixed@2x.png */; };
		DDB9319516EC12B100A6ABC6 /* XTRefTokenTest.m in Sources */ = {isa = PBXBuildFile; fileRef = DDB9319416EC12B100A6ABC6 /* XTRefTokenTest.m */; };
		DDC75B8315D08E8F0087F2D4 /* NSDate+Extensions.m in Sources */ = {isa = PBXBuildFile; fileRef = DDC75B8215D08E8F0087F2D4 /* NSDate+Extensions.m */; };
		DDD00551158FF551001B055E /* branch@2x.png in Resources */ = {isa = PBXBuildFile; fileRef = DDD00550158FF551001B055E /* branch@2x.png */; };
		DDD4708116F3E7B000CA76FF /* XTPreviewItem.m in Sources */ = {isa = PBXBuildFile; fileRef = DDD4708016F3E7B000CA76FF /* XTPreviewItem.m */; };
		DDD4708516F96F7E00CA76FF /* QuickLook.framework in Frameworks */ = {isa = PBXBuildFile; fileRef = DDD4708416F96F7E00CA76FF /* QuickLook.framework */; };
		DDD4708716F9701600CA76FF /* Quartz.framework in Frameworks */ = {isa = PBXBuildFile; fileRef = DDD4708616F9701600CA76FF /* Quartz.framework */; };
		DDD9E33615953952007EF2F6 /* XTStagingDataSourceBase.m in Sources */ = {isa = PBXBuildFile; fileRef = DDD9E33515953952007EF2F6 /* XTStagingDataSourceBase.m */; };
		DDDA447215B0EA4700DF407B /* XTRepository+Parsing.m in Sources */ = {isa = PBXBuildFile; fileRef = DDDA447115B0EA4700DF407B /* XTRepository+Parsing.m */; };
		DDE55DDF1613C6C000CCAC03 /* XTModDateTracker.m in Sources */ = {isa = PBXBuildFile; fileRef = DDE55DDE1613C6C000CCAC03 /* XTModDateTracker.m */; };
		DDF9BB3A162E29C3004588B6 /* tag.png in Resources */ = {isa = PBXBuildFile; fileRef = DDF9BB38162E29C3004588B6 /* tag.png */; };
		DDF9BB3B162E29C3004588B6 /* tag@2x.png in Resources */ = {isa = PBXBuildFile; fileRef = DDF9BB39162E29C3004588B6 /* tag@2x.png */; };
/* End PBXBuildFile section */

/* Begin PBXContainerItemProxy section */
		C3FA472213D0F8E300AC4F9B /* PBXContainerItemProxy */ = {
			isa = PBXContainerItemProxy;
			containerPortal = C3FA46F313D0F8E200AC4F9B /* Project object */;
			proxyType = 1;
			remoteGlobalIDString = C3FA46FB13D0F8E200AC4F9B;
			remoteInfo = Xit;
		};
		DD96C91C17595A6E0003A30C /* PBXContainerItemProxy */ = {
			isa = PBXContainerItemProxy;
			containerPortal = DD96C91317595A6D0003A30C /* RBSplitView.xcodeproj */;
			proxyType = 2;
			remoteGlobalIDString = 3D50A1A71162C6DF002A5832;
			remoteInfo = RBSplitView;
		};
		DD96C91E17595A6E0003A30C /* PBXContainerItemProxy */ = {
			isa = PBXContainerItemProxy;
			containerPortal = DD96C91317595A6D0003A30C /* RBSplitView.xcodeproj */;
			proxyType = 2;
			remoteGlobalIDString = 3D50A1401162C029002A5832;
			remoteInfo = RBSplitViewFramework;
		};
		DD96C92017595A6E0003A30C /* PBXContainerItemProxy */ = {
			isa = PBXContainerItemProxy;
			containerPortal = DD96C91317595A6D0003A30C /* RBSplitView.xcodeproj */;
			proxyType = 2;
			remoteGlobalIDString = 3D50A3141162D61C002A5832;
			remoteInfo = Library;
		};
		DD96C92217595A6E0003A30C /* PBXContainerItemProxy */ = {
			isa = PBXContainerItemProxy;
			containerPortal = DD96C91317595A6D0003A30C /* RBSplitView.xcodeproj */;
			proxyType = 2;
			remoteGlobalIDString = 3D50A3031162D552002A5832;
			remoteInfo = SampleApp;
		};
		DD96C92417595A6E0003A30C /* PBXContainerItemProxy */ = {
			isa = PBXContainerItemProxy;
			containerPortal = DD96C91317595A6D0003A30C /* RBSplitView.xcodeproj */;
			proxyType = 2;
			remoteGlobalIDString = 3D50A34D1162D826002A5832;
			remoteInfo = "SampleApp (GC)";
		};
		DD96C92717595ACF0003A30C /* PBXContainerItemProxy */ = {
			isa = PBXContainerItemProxy;
			containerPortal = DD96C91317595A6D0003A30C /* RBSplitView.xcodeproj */;
			proxyType = 1;
			remoteGlobalIDString = 3D50A3131162D61C002A5832;
			remoteInfo = Library;
		};
		DD96C999176976FE0003A30C /* PBXContainerItemProxy */ = {
			isa = PBXContainerItemProxy;
			containerPortal = DD96C98F176976FC0003A30C /* ObjectiveGitFramework.xcodeproj */;
			proxyType = 2;
			remoteGlobalIDString = 8DC2EF5B0486A6940098B216;
			remoteInfo = ObjectiveGit;
		};
		DD96C99B176976FE0003A30C /* PBXContainerItemProxy */ = {
			isa = PBXContainerItemProxy;
			containerPortal = DD96C98F176976FC0003A30C /* ObjectiveGitFramework.xcodeproj */;
			proxyType = 2;
			remoteGlobalIDString = 88F05A6B16011E5400B7AD1D;
			remoteInfo = ObjectiveGitTests;
		};
		DD96C99D176976FE0003A30C /* PBXContainerItemProxy */ = {
			isa = PBXContainerItemProxy;
			containerPortal = DD96C98F176976FC0003A30C /* ObjectiveGitFramework.xcodeproj */;
			proxyType = 2;
			remoteGlobalIDString = 04DB4645133AB57600D9C624;
			remoteInfo = "ObjectiveGit-iOS";
		};
		DD96C9A41769772E0003A30C /* PBXContainerItemProxy */ = {
			isa = PBXContainerItemProxy;
			containerPortal = DD96C98F176976FC0003A30C /* ObjectiveGitFramework.xcodeproj */;
			proxyType = 1;
			remoteGlobalIDString = 8DC2EF4F0486A6940098B216;
			remoteInfo = ObjectiveGit;
		};
/* End PBXContainerItemProxy section */

/* Begin PBXCopyFilesBuildPhase section */
		89BEB8BB157B586F00FED57B /* CopyFiles */ = {
			isa = PBXCopyFilesBuildPhase;
			buildActionMask = 2147483647;
			dstPath = "";
			dstSubfolderSpec = 16;
			files = (
				89BEB8BC157B587600FED57B /* OCMock.framework in CopyFiles */,
			);
			runOnlyForDeploymentPostprocessing = 0;
		};
/* End PBXCopyFilesBuildPhase section */

/* Begin PBXFileReference section */
		311429B613EB600100A7DF05 /* XTCommitViewControllerTest.m */ = {isa = PBXFileReference; fileEncoding = 4; indentWidth = 2; lastKnownFileType = sourcecode.c.objc; lineEnding = 0; path = XTCommitViewControllerTest.m; sourceTree = "<group>"; tabWidth = 2; xcLanguageSpecificationIdentifier = xcode.lang.objc; };
		313014A913EB653F0017A2A1 /* XTSideBarDataSorceTests.m */ = {isa = PBXFileReference; fileEncoding = 4; indentWidth = 2; lastKnownFileType = sourcecode.c.objc; lineEnding = 0; path = XTSideBarDataSorceTests.m; sourceTree = "<group>"; tabWidth = 2; xcLanguageSpecificationIdentifier = xcode.lang.objc; };
		313014AE13EB65DB0017A2A1 /* XTHistoryDataSorceTests.m */ = {isa = PBXFileReference; fileEncoding = 4; indentWidth = 2; lastKnownFileType = sourcecode.c.objc; lineEnding = 0; path = XTHistoryDataSorceTests.m; sourceTree = "<group>"; tabWidth = 2; xcLanguageSpecificationIdentifier = xcode.lang.objc; };
		31355B0713EA139700C33AAB /* CoreFoundation.framework */ = {isa = PBXFileReference; lastKnownFileType = wrapper.framework; name = CoreFoundation.framework; path = System/Library/Frameworks/CoreFoundation.framework; sourceTree = SDKROOT; };
		3174966313DF896E004C5546 /* XTHistoryDataSource.h */ = {isa = PBXFileReference; fileEncoding = 4; indentWidth = 2; lastKnownFileType = sourcecode.c.h; name = XTHistoryDataSource.h; path = Xit/XTHistoryDataSource.h; sourceTree = "<group>"; tabWidth = 2; };
		3174966413DF896E004C5546 /* XTHistoryDataSource.m */ = {isa = PBXFileReference; fileEncoding = 4; indentWidth = 2; lastKnownFileType = sourcecode.c.objc; name = XTHistoryDataSource.m; path = Xit/XTHistoryDataSource.m; sourceTree = "<group>"; tabWidth = 2; };
		3174966713DF8A0C004C5546 /* XTSideBarDataSource.m */ = {isa = PBXFileReference; fileEncoding = 4; indentWidth = 2; lastKnownFileType = sourcecode.c.objc; name = XTSideBarDataSource.m; path = Xit/XTSideBarDataSource.m; sourceTree = "<group>"; tabWidth = 2; };
		3174966C13DFF94C004C5546 /* XTHistoryItem.h */ = {isa = PBXFileReference; fileEncoding = 4; indentWidth = 2; lastKnownFileType = sourcecode.c.h; name = XTHistoryItem.h; path = Xit/XTHistoryItem.h; sourceTree = "<group>"; tabWidth = 2; };
		3174966D13DFF94C004C5546 /* XTHistoryItem.m */ = {isa = PBXFileReference; fileEncoding = 4; indentWidth = 2; lastKnownFileType = sourcecode.c.objc; name = XTHistoryItem.m; path = Xit/XTHistoryItem.m; sourceTree = "<group>"; tabWidth = 2; };
		3199BABC142079BB008AAA4F /* XTFileListDataSourceTest.m */ = {isa = PBXFileReference; fileEncoding = 4; lastKnownFileType = sourcecode.c.objc; lineEnding = 0; path = XTFileListDataSourceTest.m; sourceTree = "<group>"; xcLanguageSpecificationIdentifier = xcode.lang.objc; };
		3199BABE14207CFB008AAA4F /* XTFileListDataSource.h */ = {isa = PBXFileReference; fileEncoding = 4; lastKnownFileType = sourcecode.c.h; path = XTFileListDataSource.h; sourceTree = "<group>"; };
		3199BABF14207CFB008AAA4F /* XTFileListDataSource.m */ = {isa = PBXFileReference; fileEncoding = 4; lastKnownFileType = sourcecode.c.objc; lineEnding = 0; path = XTFileListDataSource.m; sourceTree = "<group>"; xcLanguageSpecificationIdentifier = xcode.lang.objc; };
		31A8939A13E9D5B4008BE0C2 /* XTCommitViewController.h */ = {isa = PBXFileReference; fileEncoding = 4; indentWidth = 2; lastKnownFileType = sourcecode.c.h; path = XTCommitViewController.h; sourceTree = "<group>"; tabWidth = 2; };
		31A8939B13E9D5B4008BE0C2 /* XTCommitViewController.m */ = {isa = PBXFileReference; fileEncoding = 4; indentWidth = 2; lastKnownFileType = sourcecode.c.objc; lineEnding = 0; path = XTCommitViewController.m; sourceTree = "<group>"; tabWidth = 2; xcLanguageSpecificationIdentifier = xcode.lang.objc; };
		31A8939C13E9D5B4008BE0C2 /* XTCommitViewController.xib */ = {isa = PBXFileReference; fileEncoding = 4; lastKnownFileType = file.xib; path = XTCommitViewController.xib; sourceTree = "<group>"; };
		31A8939F13E9DA5B008BE0C2 /* WebKit.framework */ = {isa = PBXFileReference; lastKnownFileType = wrapper.framework; name = WebKit.framework; path = System/Library/Frameworks/WebKit.framework; sourceTree = SDKROOT; };
		31C62D9713F2580E00845A9B /* XTStageViewControllerTest.m */ = {isa = PBXFileReference; fileEncoding = 4; indentWidth = 2; lastKnownFileType = sourcecode.c.objc; lineEnding = 0; path = XTStageViewControllerTest.m; sourceTree = "<group>"; tabWidth = 2; xcLanguageSpecificationIdentifier = xcode.lang.objc; };
		31C62D9B13F25A5D00845A9B /* XTUnstagedDataSource.h */ = {isa = PBXFileReference; fileEncoding = 4; lastKnownFileType = sourcecode.c.h; path = XTUnstagedDataSource.h; sourceTree = "<group>"; tabWidth = 2; };
		31C62D9C13F25A5D00845A9B /* XTUnstagedDataSource.m */ = {isa = PBXFileReference; fileEncoding = 4; lastKnownFileType = sourcecode.c.objc; path = XTUnstagedDataSource.m; sourceTree = "<group>"; tabWidth = 2; };
		31C62D9F13F2638600845A9B /* XTFileIndexInfo.h */ = {isa = PBXFileReference; fileEncoding = 4; lastKnownFileType = sourcecode.c.h; path = XTFileIndexInfo.h; sourceTree = "<group>"; tabWidth = 2; };
		31C62DA013F2638600845A9B /* XTFileIndexInfo.m */ = {isa = PBXFileReference; fileEncoding = 4; lastKnownFileType = sourcecode.c.objc; path = XTFileIndexInfo.m; sourceTree = "<group>"; tabWidth = 2; };
		31C6669F13F3AEF3000E4073 /* XTStagedDataSource.h */ = {isa = PBXFileReference; fileEncoding = 4; lastKnownFileType = sourcecode.c.h; path = XTStagedDataSource.h; sourceTree = "<group>"; tabWidth = 2; };
		31C666A013F3AEF3000E4073 /* XTStagedDataSource.m */ = {isa = PBXFileReference; fileEncoding = 4; lastKnownFileType = sourcecode.c.objc; path = XTStagedDataSource.m; sourceTree = "<group>"; tabWidth = 2; };
		31C666A213F3B55A000E4073 /* XTStageViewController.h */ = {isa = PBXFileReference; fileEncoding = 4; lastKnownFileType = sourcecode.c.h; path = XTStageViewController.h; sourceTree = "<group>"; tabWidth = 2; };
		31C666A313F3B55A000E4073 /* XTStageViewController.m */ = {isa = PBXFileReference; fileEncoding = 4; lastKnownFileType = sourcecode.c.objc; path = XTStageViewController.m; sourceTree = "<group>"; tabWidth = 2; };
		31C666A413F3B55A000E4073 /* XTStageViewController.xib */ = {isa = PBXFileReference; fileEncoding = 4; lastKnownFileType = file.xib; path = XTStageViewController.xib; sourceTree = "<group>"; };
		31C7C12C13EC738200A65FE9 /* NSMutableDictionary+MultiObjectForKey.h */ = {isa = PBXFileReference; fileEncoding = 4; indentWidth = 2; lastKnownFileType = sourcecode.c.h; path = "NSMutableDictionary+MultiObjectForKey.h"; sourceTree = "<group>"; };
		31C7C12D13EC738200A65FE9 /* NSMutableDictionary+MultiObjectForKey.m */ = {isa = PBXFileReference; fileEncoding = 4; indentWidth = 2; lastKnownFileType = sourcecode.c.objc; path = "NSMutableDictionary+MultiObjectForKey.m"; sourceTree = "<group>"; };
		31C7C13013ECC74C00A65FE9 /* XTHistoryViewController.h */ = {isa = PBXFileReference; fileEncoding = 4; lastKnownFileType = sourcecode.c.h; path = XTHistoryViewController.h; sourceTree = "<group>"; tabWidth = 2; };
		31C7C13113ECC74C00A65FE9 /* XTHistoryViewController.m */ = {isa = PBXFileReference; fileEncoding = 4; lastKnownFileType = sourcecode.c.objc; path = XTHistoryViewController.m; sourceTree = "<group>"; tabWidth = 2; };
		31C7C13213ECC74C00A65FE9 /* XTHistoryViewController.xib */ = {isa = PBXFileReference; fileEncoding = 4; lastKnownFileType = file.xib; path = XTHistoryViewController.xib; sourceTree = "<group>"; };
		31F1E87813D3AC6D00F3B317 /* XTSideBarDataSource.h */ = {isa = PBXFileReference; fileEncoding = 4; indentWidth = 2; lastKnownFileType = sourcecode.c.h; name = XTSideBarDataSource.h; path = Xit/XTSideBarDataSource.h; sourceTree = "<group>"; tabWidth = 2; };
		31F1E88113D3DCAC00F3B317 /* XTSideBarItem.h */ = {isa = PBXFileReference; fileEncoding = 4; indentWidth = 4; lastKnownFileType = sourcecode.c.h; name = XTSideBarItem.h; path = Xit/XTSideBarItem.h; sourceTree = "<group>"; tabWidth = 2; };
		31F1E88213D3DCAC00F3B317 /* XTSideBarItem.m */ = {isa = PBXFileReference; fileEncoding = 4; indentWidth = 4; lastKnownFileType = sourcecode.c.objc; name = XTSideBarItem.m; path = Xit/XTSideBarItem.m; sourceTree = "<group>"; tabWidth = 2; };
		89039F551703A9FC000949A8 /* html */ = {isa = PBXFileReference; lastKnownFileType = folder; path = html; sourceTree = "<group>"; };
		89355421157C128F007AC9CE /* XTDocController.h */ = {isa = PBXFileReference; fileEncoding = 4; indentWidth = 2; lastKnownFileType = sourcecode.c.h; path = XTDocController.h; sourceTree = "<group>"; tabWidth = 2; };
		89355422157C128F007AC9CE /* XTDocController.m */ = {isa = PBXFileReference; fileEncoding = 4; indentWidth = 2; lastKnownFileType = sourcecode.c.objc; path = XTDocController.m; sourceTree = "<group>"; tabWidth = 2; };
		8952295E1786F6F900EE514C /* FHTDelegate.h */ = {isa = PBXFileReference; fileEncoding = 4; lastKnownFileType = sourcecode.c.h; path = FHTDelegate.h; sourceTree = "<group>"; };
		8952295F1786F6F900EE514C /* FHTDelegate.m */ = {isa = PBXFileReference; fileEncoding = 4; lastKnownFileType = sourcecode.c.objc; path = FHTDelegate.m; sourceTree = "<group>"; };
		895229601786F6F900EE514C /* FHTItemView.h */ = {isa = PBXFileReference; fileEncoding = 4; lastKnownFileType = sourcecode.c.h; path = FHTItemView.h; sourceTree = "<group>"; };
		895229611786F6F900EE514C /* FHTItemView.m */ = {isa = PBXFileReference; fileEncoding = 4; lastKnownFileType = sourcecode.c.objc; path = FHTItemView.m; sourceTree = "<group>"; };
		895229621786F6F900EE514C /* FHTLCDStatusView.h */ = {isa = PBXFileReference; fileEncoding = 4; lastKnownFileType = sourcecode.c.h; path = FHTLCDStatusView.h; sourceTree = "<group>"; };
		895229631786F6F900EE514C /* FHTLCDStatusView.m */ = {isa = PBXFileReference; fileEncoding = 4; lastKnownFileType = sourcecode.c.objc; path = FHTLCDStatusView.m; sourceTree = "<group>"; };
		895229641786F6F900EE514C /* FHTToolbar.h */ = {isa = PBXFileReference; fileEncoding = 4; lastKnownFileType = sourcecode.c.h; path = FHTToolbar.h; sourceTree = "<group>"; };
		895229651786F6F900EE514C /* FHTToolbar.m */ = {isa = PBXFileReference; fileEncoding = 4; lastKnownFileType = sourcecode.c.objc; path = FHTToolbar.m; sourceTree = "<group>"; };
		8952296F1786F7AB00EE514C /* XTToolbarDelegate.h */ = {isa = PBXFileReference; fileEncoding = 4; lastKnownFileType = sourcecode.c.h; path = XTToolbarDelegate.h; sourceTree = "<group>"; };
		895229701786F7AB00EE514C /* XTToolbarDelegate.m */ = {isa = PBXFileReference; fileEncoding = 4; lastKnownFileType = sourcecode.c.objc; path = XTToolbarDelegate.m; sourceTree = "<group>"; };
		895229CC17A95D0500EE514C /* XTSubmoduleItem.h */ = {isa = PBXFileReference; fileEncoding = 4; lastKnownFileType = sourcecode.c.h; name = XTSubmoduleItem.h; path = Xit/XTSubmoduleItem.h; sourceTree = "<group>"; };
		895229CD17A95D0500EE514C /* XTSubmoduleItem.m */ = {isa = PBXFileReference; fileEncoding = 4; lastKnownFileType = sourcecode.c.objc; name = XTSubmoduleItem.m; path = Xit/XTSubmoduleItem.m; sourceTree = "<group>"; };
		895DEEF4142CECB7001763FC /* XTSideBarTableCellView.h */ = {isa = PBXFileReference; fileEncoding = 4; indentWidth = 2; lastKnownFileType = sourcecode.c.h; name = XTSideBarTableCellView.h; path = Xit/XTSideBarTableCellView.h; sourceTree = "<group>"; tabWidth = 2; };
		895DEEF5142CECB7001763FC /* XTSideBarTableCellView.m */ = {isa = PBXFileReference; fileEncoding = 4; indentWidth = 2; lastKnownFileType = sourcecode.c.objc; name = XTSideBarTableCellView.m; path = Xit/XTSideBarTableCellView.m; sourceTree = "<group>"; tabWidth = 2; };
		895DEF0B142CF84D001763FC /* branch.png */ = {isa = PBXFileReference; lastKnownFileType = image.png; path = branch.png; sourceTree = "<group>"; };
		895DEF1E142D91F8001763FC /* historyTemplate.pdf */ = {isa = PBXFileReference; lastKnownFileType = image.pdf; path = historyTemplate.pdf; sourceTree = "<group>"; };
		895DEF211432438D001763FC /* stageTemplate.pdf */ = {isa = PBXFileReference; lastKnownFileType = image.pdf; path = stageTemplate.pdf; sourceTree = "<group>"; };
		896B05CF15796D2A003B0C24 /* XTHistoryViewControllerTest.m */ = {isa = PBXFileReference; fileEncoding = 4; indentWidth = 2; lastKnownFileType = sourcecode.c.objc; lineEnding = 0; path = XTHistoryViewControllerTest.m; sourceTree = "<group>"; tabWidth = 2; xcLanguageSpecificationIdentifier = xcode.lang.objc; };
		89794F661452839500E38ACC /* en */ = {isa = PBXFileReference; lastKnownFileType = file.xib; name = en; path = en.lproj/XTStatusView.xib; sourceTree = "<group>"; };
		89794F891458CC9B00E38ACC /* XTOutputViewController.h */ = {isa = PBXFileReference; fileEncoding = 4; indentWidth = 2; lastKnownFileType = sourcecode.c.h; path = XTOutputViewController.h; sourceTree = "<group>"; tabWidth = 2; };
		89794F8A1458CC9B00E38ACC /* XTOutputViewController.m */ = {isa = PBXFileReference; fileEncoding = 4; indentWidth = 2; lastKnownFileType = sourcecode.c.objc; path = XTOutputViewController.m; sourceTree = "<group>"; tabWidth = 2; };
		89794F8B1458CC9B00E38ACC /* XTOutputViewController.xib */ = {isa = PBXFileReference; fileEncoding = 4; lastKnownFileType = file.xib; path = XTOutputViewController.xib; sourceTree = "<group>"; };
		89991CDB144E3FF400097A99 /* XTStatusView.h */ = {isa = PBXFileReference; fileEncoding = 4; indentWidth = 2; lastKnownFileType = sourcecode.c.h; path = XTStatusView.h; sourceTree = "<group>"; tabWidth = 2; };
		89991CDC144E3FF400097A99 /* XTStatusView.m */ = {isa = PBXFileReference; fileEncoding = 4; indentWidth = 2; lastKnownFileType = sourcecode.c.objc; path = XTStatusView.m; sourceTree = "<group>"; tabWidth = 2; };
		899D010C14216D2C0091DC6F /* sidebarTemplate.png */ = {isa = PBXFileReference; lastKnownFileType = image.png; path = sidebarTemplate.png; sourceTree = "<group>"; };
		89A6EA2614478DA40089B212 /* XTAppDelegate.h */ = {isa = PBXFileReference; fileEncoding = 4; indentWidth = 2; lastKnownFileType = sourcecode.c.h; path = XTAppDelegate.h; sourceTree = "<group>"; tabWidth = 2; };
		89A6EA2714478DA40089B212 /* XTAppDelegate.m */ = {isa = PBXFileReference; fileEncoding = 4; indentWidth = 2; lastKnownFileType = sourcecode.c.objc; path = XTAppDelegate.m; sourceTree = "<group>"; tabWidth = 2; };
		89CD209017089D220051C3D4 /* XTCategoryTests.h */ = {isa = PBXFileReference; fileEncoding = 4; indentWidth = 2; lastKnownFileType = sourcecode.c.h; path = XTCategoryTests.h; sourceTree = "<group>"; tabWidth = 2; };
		89CD209117089D220051C3D4 /* XTCategoryTests.m */ = {isa = PBXFileReference; fileEncoding = 4; indentWidth = 2; lastKnownFileType = sourcecode.c.objc; path = XTCategoryTests.m; sourceTree = "<group>"; tabWidth = 2; };
		89CD708217BFB4F500ECE7E3 /* submodule.png */ = {isa = PBXFileReference; lastKnownFileType = image.png; path = submodule.png; sourceTree = "<group>"; };
		89CD708317BFB4F500ECE7E3 /* submodule@2x.png */ = {isa = PBXFileReference; lastKnownFileType = image.png; path = "submodule@2x.png"; sourceTree = "<group>"; };
		89D47941170894A200C04D89 /* NSAttributedString+XTExtensions.h */ = {isa = PBXFileReference; fileEncoding = 4; indentWidth = 2; lastKnownFileType = sourcecode.c.h; path = "NSAttributedString+XTExtensions.h"; sourceTree = "<group>"; };
		89D47942170894A200C04D89 /* NSAttributedString+XTExtensions.m */ = {isa = PBXFileReference; fileEncoding = 4; indentWidth = 2; lastKnownFileType = sourcecode.c.objc; path = "NSAttributedString+XTExtensions.m"; sourceTree = "<group>"; };
		89D6FE6D17D2F89D00633798 /* XTCommitHeaderViewController.h */ = {isa = PBXFileReference; fileEncoding = 4; lastKnownFileType = sourcecode.c.h; path = XTCommitHeaderViewController.h; sourceTree = "<group>"; };
		89D6FE6E17D2F89D00633798 /* XTCommitHeaderViewController.m */ = {isa = PBXFileReference; fileEncoding = 4; lastKnownFileType = sourcecode.c.objc; path = XTCommitHeaderViewController.m; sourceTree = "<group>"; };
		89D6FE7B17D8457700633798 /* XTCommitHeaderTest.h */ = {isa = PBXFileReference; fileEncoding = 4; lastKnownFileType = sourcecode.c.h; path = XTCommitHeaderTest.h; sourceTree = "<group>"; };
		89D6FE7C17D8457700633798 /* XTCommitHeaderTest.m */ = {isa = PBXFileReference; fileEncoding = 4; lastKnownFileType = sourcecode.c.objc; path = XTCommitHeaderTest.m; sourceTree = "<group>"; };
		89E927DE17E977340093DA6C /* expected header.html */ = {isa = PBXFileReference; fileEncoding = 4; lastKnownFileType = text.html; path = "expected header.html"; sourceTree = "<group>"; };
		89FE824715A716E800E2EA2A /* XTRepositoryTests.m */ = {isa = PBXFileReference; fileEncoding = 4; indentWidth = 2; lastKnownFileType = sourcecode.c.objc; path = XTRepositoryTests.m; sourceTree = "<group>"; tabWidth = 2; };
		C343F90F13F4908E009C928A /* XTHTML.h */ = {isa = PBXFileReference; fileEncoding = 4; indentWidth = 2; lastKnownFileType = sourcecode.c.h; path = XTHTML.h; sourceTree = "<group>"; };
		C343F91013F4908E009C928A /* XTHTML.m */ = {isa = PBXFileReference; fileEncoding = 4; indentWidth = 2; lastKnownFileType = sourcecode.c.objc; path = XTHTML.m; sourceTree = "<group>"; };
		C358652F14048A3F00060C53 /* XTRepository.h */ = {isa = PBXFileReference; fileEncoding = 4; indentWidth = 2; lastKnownFileType = sourcecode.c.h; path = XTRepository.h; sourceTree = "<group>"; tabWidth = 2; };
		C358653014048A3F00060C53 /* XTRepository.m */ = {isa = PBXFileReference; fileEncoding = 4; indentWidth = 2; lastKnownFileType = sourcecode.c.objc; path = XTRepository.m; sourceTree = "<group>"; tabWidth = 2; };
		C3BC055613D1133000C3CF1A /* XTRepository+Commands.h */ = {isa = PBXFileReference; fileEncoding = 4; indentWidth = 2; lastKnownFileType = sourcecode.c.h; path = "XTRepository+Commands.h"; sourceTree = "<group>"; };
		C3BC055713D1133000C3CF1A /* XTRepository+Commands.m */ = {isa = PBXFileReference; fileEncoding = 4; indentWidth = 2; lastKnownFileType = sourcecode.c.objc; lineEnding = 0; path = "XTRepository+Commands.m"; sourceTree = "<group>"; xcLanguageSpecificationIdentifier = xcode.lang.objc; };
		C3D6CF1913D4B18900D35D4D /* XTLocalBranchItem.h */ = {isa = PBXFileReference; fileEncoding = 4; indentWidth = 4; lastKnownFileType = sourcecode.c.h; name = XTLocalBranchItem.h; path = Xit/XTLocalBranchItem.h; sourceTree = "<group>"; tabWidth = 2; };
		C3D6CF1A13D4B18900D35D4D /* XTLocalBranchItem.m */ = {isa = PBXFileReference; fileEncoding = 4; indentWidth = 4; lastKnownFileType = sourcecode.c.objc; name = XTLocalBranchItem.m; path = Xit/XTLocalBranchItem.m; sourceTree = "<group>"; tabWidth = 2; };
		C3D6CF1C13D4B74400D35D4D /* XTTagItem.h */ = {isa = PBXFileReference; fileEncoding = 4; indentWidth = 4; lastKnownFileType = sourcecode.c.h; name = XTTagItem.h; path = Xit/XTTagItem.h; sourceTree = "<group>"; tabWidth = 2; };
		C3D6CF1D13D4B74400D35D4D /* XTTagItem.m */ = {isa = PBXFileReference; fileEncoding = 4; indentWidth = 4; lastKnownFileType = sourcecode.c.objc; name = XTTagItem.m; path = Xit/XTTagItem.m; sourceTree = "<group>"; tabWidth = 2; };
		C3D6CF1F13D4D5B200D35D4D /* XTRemotesItem.h */ = {isa = PBXFileReference; fileEncoding = 4; indentWidth = 4; lastKnownFileType = sourcecode.c.h; name = XTRemotesItem.h; path = Xit/XTRemotesItem.h; sourceTree = "<group>"; tabWidth = 2; };
		C3D6CF2013D4D5B200D35D4D /* XTRemotesItem.m */ = {isa = PBXFileReference; fileEncoding = 4; indentWidth = 4; lastKnownFileType = sourcecode.c.objc; name = XTRemotesItem.m; path = Xit/XTRemotesItem.m; sourceTree = "<group>"; tabWidth = 2; };
		C3D6D31113E8E65700AF50B0 /* PBGitHistoryGrapher.m */ = {isa = PBXFileReference; fileEncoding = 4; lastKnownFileType = sourcecode.c.objc; path = PBGitHistoryGrapher.m; sourceTree = "<group>"; };
		C3D6D31213E8E65700AF50B0 /* PBGitHistoryGrapher.h */ = {isa = PBXFileReference; fileEncoding = 4; lastKnownFileType = sourcecode.c.h; path = PBGitHistoryGrapher.h; sourceTree = "<group>"; };
		C3D6D31413E8E6BC00AF50B0 /* PBGitGrapher.mm */ = {isa = PBXFileReference; fileEncoding = 4; lastKnownFileType = sourcecode.cpp.objcpp; path = PBGitGrapher.mm; sourceTree = "<group>"; };
		C3D6D31513E8E6BC00AF50B0 /* PBGitGrapher.h */ = {isa = PBXFileReference; fileEncoding = 4; lastKnownFileType = sourcecode.c.h; path = PBGitGrapher.h; sourceTree = "<group>"; };
		C3D6D31713E8E6E400AF50B0 /* PBGraphCellInfo.m */ = {isa = PBXFileReference; fileEncoding = 4; lastKnownFileType = sourcecode.c.objc; path = PBGraphCellInfo.m; sourceTree = "<group>"; };
		C3D6D31813E8E6E400AF50B0 /* PBGraphCellInfo.h */ = {isa = PBXFileReference; fileEncoding = 4; lastKnownFileType = sourcecode.c.h; path = PBGraphCellInfo.h; sourceTree = "<group>"; };
		C3D6D31B13E8E6FA00AF50B0 /* PBGitGraphLine.h */ = {isa = PBXFileReference; fileEncoding = 4; lastKnownFileType = sourcecode.c.h; path = PBGitGraphLine.h; sourceTree = "<group>"; };
		C3D6D31D13E8E7E700AF50B0 /* PBGitLane.mm */ = {isa = PBXFileReference; fileEncoding = 4; lastKnownFileType = sourcecode.cpp.objcpp; path = PBGitLane.mm; sourceTree = "<group>"; };
		C3D6D31E13E8E7E700AF50B0 /* PBGitLane.h */ = {isa = PBXFileReference; fileEncoding = 4; lastKnownFileType = sourcecode.c.h; path = PBGitLane.h; sourceTree = "<group>"; };
		C3D6D32013E91EDC00AF50B0 /* PBGitRevisionCell.m */ = {isa = PBXFileReference; fileEncoding = 4; lastKnownFileType = sourcecode.c.objc; path = PBGitRevisionCell.m; sourceTree = "<group>"; };
		C3D6D32113E91EDC00AF50B0 /* PBGitRevisionCell.h */ = {isa = PBXFileReference; fileEncoding = 4; lastKnownFileType = sourcecode.c.h; path = PBGitRevisionCell.h; sourceTree = "<group>"; };
		C3FA46FC13D0F8E200AC4F9B /* Xit.app */ = {isa = PBXFileReference; explicitFileType = wrapper.application; includeInIndex = 0; path = Xit.app; sourceTree = BUILT_PRODUCTS_DIR; };
		C3FA470013D0F8E200AC4F9B /* Cocoa.framework */ = {isa = PBXFileReference; lastKnownFileType = wrapper.framework; name = Cocoa.framework; path = System/Library/Frameworks/Cocoa.framework; sourceTree = SDKROOT; };
		C3FA470313D0F8E200AC4F9B /* AppKit.framework */ = {isa = PBXFileReference; lastKnownFileType = wrapper.framework; name = AppKit.framework; path = System/Library/Frameworks/AppKit.framework; sourceTree = SDKROOT; };
		C3FA470413D0F8E200AC4F9B /* CoreData.framework */ = {isa = PBXFileReference; lastKnownFileType = wrapper.framework; name = CoreData.framework; path = System/Library/Frameworks/CoreData.framework; sourceTree = SDKROOT; };
		C3FA470513D0F8E200AC4F9B /* Foundation.framework */ = {isa = PBXFileReference; lastKnownFileType = wrapper.framework; name = Foundation.framework; path = System/Library/Frameworks/Foundation.framework; sourceTree = SDKROOT; };
		C3FA470813D0F8E200AC4F9B /* Xit-Info.plist */ = {isa = PBXFileReference; lastKnownFileType = text.plist.xml; path = "Xit-Info.plist"; sourceTree = "<group>"; };
		C3FA470A13D0F8E200AC4F9B /* en */ = {isa = PBXFileReference; lastKnownFileType = text.plist.strings; name = en; path = en.lproj/InfoPlist.strings; sourceTree = "<group>"; };
		C3FA470C13D0F8E200AC4F9B /* Xit-Prefix.pch */ = {isa = PBXFileReference; indentWidth = 4; lastKnownFileType = sourcecode.c.h; path = "Xit-Prefix.pch"; sourceTree = "<group>"; tabWidth = 4; };
		C3FA470D13D0F8E200AC4F9B /* main.m */ = {isa = PBXFileReference; indentWidth = 4; lastKnownFileType = sourcecode.c.objc; path = main.m; sourceTree = "<group>"; tabWidth = 4; };
		C3FA471013D0F8E200AC4F9B /* en */ = {isa = PBXFileReference; lastKnownFileType = text.rtf; name = en; path = en.lproj/Credits.rtf; sourceTree = "<group>"; };
		C3FA471213D0F8E200AC4F9B /* XTDocument.h */ = {isa = PBXFileReference; indentWidth = 2; lastKnownFileType = sourcecode.c.h; path = XTDocument.h; sourceTree = "<group>"; tabWidth = 2; };
		C3FA471313D0F8E200AC4F9B /* XTDocument.m */ = {isa = PBXFileReference; indentWidth = 2; lastKnownFileType = sourcecode.c.objc; path = XTDocument.m; sourceTree = "<group>"; tabWidth = 2; };
		C3FA471613D0F8E200AC4F9B /* en */ = {isa = PBXFileReference; lastKnownFileType = file.xib; name = en; path = en.lproj/XTDocument.xib; sourceTree = "<group>"; };
		C3FA471913D0F8E300AC4F9B /* en */ = {isa = PBXFileReference; lastKnownFileType = file.xib; name = en; path = en.lproj/MainMenu.xib; sourceTree = "<group>"; };
		C3FA472013D0F8E300AC4F9B /* XitTests.octest */ = {isa = PBXFileReference; explicitFileType = wrapper.cfbundle; includeInIndex = 0; path = XitTests.octest; sourceTree = BUILT_PRODUCTS_DIR; };
		C3FA472613D0F8E300AC4F9B /* XitTests-Info.plist */ = {isa = PBXFileReference; lastKnownFileType = text.plist.xml; path = "XitTests-Info.plist"; sourceTree = "<group>"; };
		C3FA472813D0F8E300AC4F9B /* en */ = {isa = PBXFileReference; lastKnownFileType = text.plist.strings; name = en; path = en.lproj/InfoPlist.strings; sourceTree = "<group>"; };
		C3FA472A13D0F8E300AC4F9B /* XitTests-Prefix.pch */ = {isa = PBXFileReference; indentWidth = 4; lastKnownFileType = sourcecode.c.h; path = "XitTests-Prefix.pch"; sourceTree = "<group>"; tabWidth = 4; };
		C3FA472B13D0F8E300AC4F9B /* XTTest.h */ = {isa = PBXFileReference; indentWidth = 2; lastKnownFileType = sourcecode.c.h; path = XTTest.h; sourceTree = "<group>"; tabWidth = 2; };
		C3FA472D13D0F8E300AC4F9B /* XTTest.m */ = {isa = PBXFileReference; indentWidth = 2; lastKnownFileType = sourcecode.c.objc; lineEnding = 0; path = XTTest.m; sourceTree = "<group>"; tabWidth = 2; xcLanguageSpecificationIdentifier = xcode.lang.objc; };
		DD00725513E76DFB003B4120 /* Xit.icns */ = {isa = PBXFileReference; lastKnownFileType = image.icns; path = Xit.icns; sourceTree = "<group>"; };
		DD07B07616A5D2A80012AC19 /* XTSideBarOutlineView.h */ = {isa = PBXFileReference; fileEncoding = 4; lastKnownFileType = sourcecode.c.h; path = XTSideBarOutlineView.h; sourceTree = "<group>"; tabWidth = 2; };
		DD07B07716A5D2A80012AC19 /* XTSideBarOutlineView.m */ = {isa = PBXFileReference; fileEncoding = 4; lastKnownFileType = sourcecode.c.objc; path = XTSideBarOutlineView.m; sourceTree = "<group>"; tabWidth = 2; };
		DD07B08316B2005B0012AC19 /* XTConstants.h */ = {isa = PBXFileReference; indentWidth = 2; lastKnownFileType = sourcecode.c.h; path = XTConstants.h; sourceTree = "<group>"; tabWidth = 2; };
		DD07B08416B202E00012AC19 /* XTRemoteItem.h */ = {isa = PBXFileReference; fileEncoding = 4; lastKnownFileType = sourcecode.c.h; name = XTRemoteItem.h; path = Xit/XTRemoteItem.h; sourceTree = "<group>"; tabWidth = 2; };
		DD07B08516B202E00012AC19 /* XTRemoteItem.m */ = {isa = PBXFileReference; fileEncoding = 4; lastKnownFileType = sourcecode.c.objc; name = XTRemoteItem.m; path = Xit/XTRemoteItem.m; sourceTree = "<group>"; tabWidth = 2; };
		DD07B08716B313A60012AC19 /* XTRefFormatter.h */ = {isa = PBXFileReference; fileEncoding = 4; lastKnownFileType = sourcecode.c.h; path = XTRefFormatter.h; sourceTree = "<group>"; tabWidth = 2; };
		DD07B08816B313A60012AC19 /* XTRefFormatter.m */ = {isa = PBXFileReference; fileEncoding = 4; lastKnownFileType = sourcecode.c.objc; path = XTRefFormatter.m; sourceTree = "<group>"; tabWidth = 2; };
		DD3AC5B21611215C00238F58 /* XTRemoteBranchItem.h */ = {isa = PBXFileReference; fileEncoding = 4; lastKnownFileType = sourcecode.c.h; name = XTRemoteBranchItem.h; path = Xit/XTRemoteBranchItem.h; sourceTree = "<group>"; tabWidth = 2; };
		DD3AC5B31611215C00238F58 /* XTRemoteBranchItem.m */ = {isa = PBXFileReference; fileEncoding = 4; lastKnownFileType = sourcecode.c.objc; name = XTRemoteBranchItem.m; path = Xit/XTRemoteBranchItem.m; sourceTree = "<group>"; tabWidth = 2; };
		DD579ADB15D08978007E4AFE /* NSDate+Extensions.h */ = {isa = PBXFileReference; fileEncoding = 4; indentWidth = 2; lastKnownFileType = sourcecode.c.h; path = "NSDate+Extensions.h"; sourceTree = "<group>"; };
		DD592095156EEF40005FBB0F /* OCMock.framework */ = {isa = PBXFileReference; lastKnownFileType = wrapper.framework; path = OCMock.framework; sourceTree = SOURCE_ROOT; };
		DD858B1D17FFDCB900264F7D /* XTTextPreviewController.h */ = {isa = PBXFileReference; fileEncoding = 4; lastKnownFileType = sourcecode.c.h; path = XTTextPreviewController.h; sourceTree = "<group>"; };
		DD858B1E17FFDCB900264F7D /* XTTextPreviewController.m */ = {isa = PBXFileReference; fileEncoding = 4; lastKnownFileType = sourcecode.c.objc; path = XTTextPreviewController.m; sourceTree = "<group>"; };
		DD858B2B1801325500264F7D /* CoreServices.framework */ = {isa = PBXFileReference; lastKnownFileType = wrapper.framework; name = CoreServices.framework; path = System/Library/Frameworks/CoreServices.framework; sourceTree = SDKROOT; };
		DD858B331801B53D00264F7D /* XTFileViewControllerTest.m */ = {isa = PBXFileReference; fileEncoding = 4; lastKnownFileType = sourcecode.c.objc; path = XTFileViewControllerTest.m; sourceTree = "<group>"; };
		DD96C91317595A6D0003A30C /* RBSplitView.xcodeproj */ = {isa = PBXFileReference; lastKnownFileType = "wrapper.pb-project"; name = RBSplitView.xcodeproj; path = RBSplitView/RBSplitView.xcodeproj; sourceTree = "<group>"; };
		DD96C930175B76990003A30C /* splitter.png */ = {isa = PBXFileReference; lastKnownFileType = image.png; path = splitter.png; sourceTree = "<group>"; };
		DD96C937175ECE690003A30C /* XTFileViewController.h */ = {isa = PBXFileReference; fileEncoding = 4; lastKnownFileType = sourcecode.c.h; path = XTFileViewController.h; sourceTree = "<group>"; };
		DD96C938175ECE690003A30C /* XTFileViewController.m */ = {isa = PBXFileReference; fileEncoding = 4; lastKnownFileType = sourcecode.c.objc; path = XTFileViewController.m; sourceTree = "<group>"; };
		DD96C98F176976FC0003A30C /* ObjectiveGitFramework.xcodeproj */ = {isa = PBXFileReference; lastKnownFileType = "wrapper.pb-project"; name = ObjectiveGitFramework.xcodeproj; path = "objective-git/ObjectiveGitFramework.xcodeproj"; sourceTree = "<group>"; };
		DD96C9CC176EBD470003A30C /* GTRepository+Xit.h */ = {isa = PBXFileReference; fileEncoding = 4; lastKnownFileType = sourcecode.c.h; path = "GTRepository+Xit.h"; sourceTree = "<group>"; };
		DD96C9CD176EBD470003A30C /* GTRepository+Xit.m */ = {isa = PBXFileReference; fileEncoding = 4; lastKnownFileType = sourcecode.c.objc; path = "GTRepository+Xit.m"; sourceTree = "<group>"; };
		DD997DD11739CC9300C7DF82 /* stash.png */ = {isa = PBXFileReference; lastKnownFileType = image.png; path = stash.png; sourceTree = "<group>"; };
		DD997DD21739CC9300C7DF82 /* stash@2x.png */ = {isa = PBXFileReference; lastKnownFileType = image.png; path = "stash@2x.png"; sourceTree = "<group>"; };
		DD997DD9173B409500C7DF82 /* en */ = {isa = PBXFileReference; lastKnownFileType = file.xib; name = en; path = "en.lproj/HistoryView Menus.xib"; sourceTree = "<group>"; };
		DD997DF71746F40D00C7DF82 /* XTFileViewController.xib */ = {isa = PBXFileReference; fileEncoding = 4; lastKnownFileType = file.xib; path = XTFileViewController.xib; sourceTree = "<group>"; };
		DD9C1B8D160239DD0001FE9B /* XTRefToken.h */ = {isa = PBXFileReference; fileEncoding = 4; indentWidth = 2; lastKnownFileType = sourcecode.c.h; path = XTRefToken.h; sourceTree = "<group>"; };
		DD9C1B8E160239DD0001FE9B /* XTRefToken.m */ = {isa = PBXFileReference; fileEncoding = 4; indentWidth = 2; lastKnownFileType = sourcecode.c.objc; path = XTRefToken.m; sourceTree = "<group>"; };
		DDA8A63017F5B6CE00AD9808 /* added.png */ = {isa = PBXFileReference; lastKnownFileType = image.png; path = added.png; sourceTree = "<group>"; };
		DDA8A63117F5B6CE00AD9808 /* added@2x.png */ = {isa = PBXFileReference; lastKnownFileType = image.png; path = "added@2x.png"; sourceTree = "<group>"; };
		DDA8A63217F5B6CE00AD9808 /* copied.png */ = {isa = PBXFileReference; lastKnownFileType = image.png; path = copied.png; sourceTree = "<group>"; };
		DDA8A63317F5B6CE00AD9808 /* copied@2x.png */ = {isa = PBXFileReference; lastKnownFileType = image.png; path = "copied@2x.png"; sourceTree = "<group>"; };
		DDA8A63417F5B6CE00AD9808 /* deleted.png */ = {isa = PBXFileReference; lastKnownFileType = image.png; path = deleted.png; sourceTree = "<group>"; };
		DDA8A63517F5B6CE00AD9808 /* deleted@2x.png */ = {isa = PBXFileReference; lastKnownFileType = image.png; path = "deleted@2x.png"; sourceTree = "<group>"; };
		DDA8A63617F5B6CE00AD9808 /* modified.png */ = {isa = PBXFileReference; lastKnownFileType = image.png; path = modified.png; sourceTree = "<group>"; };
		DDA8A63717F5B6CE00AD9808 /* modified@2x.png */ = {isa = PBXFileReference; lastKnownFileType = image.png; path = "modified@2x.png"; sourceTree = "<group>"; };
		DDA8A63817F5B6CE00AD9808 /* renamed.png */ = {isa = PBXFileReference; lastKnownFileType = image.png; path = renamed.png; sourceTree = "<group>"; };
		DDA8A63917F5B6CE00AD9808 /* renamed@2x.png */ = {isa = PBXFileReference; lastKnownFileType = image.png; path = "renamed@2x.png"; sourceTree = "<group>"; };
		DDA8A65D17F9ECED00AD9808 /* mixed.png */ = {isa = PBXFileReference; lastKnownFileType = image.png; path = mixed.png; sourceTree = "<group>"; };
		DDA8A65E17F9ECED00AD9808 /* mixed@2x.png */ = {isa = PBXFileReference; lastKnownFileType = image.png; path = "mixed@2x.png"; sourceTree = "<group>"; };
		DDB9319416EC12B100A6ABC6 /* XTRefTokenTest.m */ = {isa = PBXFileReference; fileEncoding = 4; indentWidth = 2; lastKnownFileType = sourcecode.c.objc; path = XTRefTokenTest.m; sourceTree = "<group>"; tabWidth = 2; };
		DDC75B8215D08E8F0087F2D4 /* NSDate+Extensions.m */ = {isa = PBXFileReference; fileEncoding = 4; indentWidth = 2; lastKnownFileType = sourcecode.c.objc; path = "NSDate+Extensions.m"; sourceTree = "<group>"; };
		DDD00550158FF551001B055E /* branch@2x.png */ = {isa = PBXFileReference; lastKnownFileType = image.png; path = "branch@2x.png"; sourceTree = "<group>"; };
		DDD4707F16F3E7B000CA76FF /* XTPreviewItem.h */ = {isa = PBXFileReference; fileEncoding = 4; lastKnownFileType = sourcecode.c.h; path = XTPreviewItem.h; sourceTree = "<group>"; };
		DDD4708016F3E7B000CA76FF /* XTPreviewItem.m */ = {isa = PBXFileReference; fileEncoding = 4; lastKnownFileType = sourcecode.c.objc; path = XTPreviewItem.m; sourceTree = "<group>"; };
		DDD4708416F96F7E00CA76FF /* QuickLook.framework */ = {isa = PBXFileReference; lastKnownFileType = wrapper.framework; name = QuickLook.framework; path = System/Library/Frameworks/QuickLook.framework; sourceTree = SDKROOT; };
		DDD4708616F9701600CA76FF /* Quartz.framework */ = {isa = PBXFileReference; lastKnownFileType = wrapper.framework; name = Quartz.framework; path = System/Library/Frameworks/Quartz.framework; sourceTree = SDKROOT; };
		DDD9E33315953868007EF2F6 /* XTStagingDataSourceBase.h */ = {isa = PBXFileReference; fileEncoding = 4; lastKnownFileType = sourcecode.c.h; path = XTStagingDataSourceBase.h; sourceTree = "<group>"; };
		DDD9E33515953952007EF2F6 /* XTStagingDataSourceBase.m */ = {isa = PBXFileReference; fileEncoding = 4; lastKnownFileType = sourcecode.c.objc; path = XTStagingDataSourceBase.m; sourceTree = "<group>"; };
		DDDA447015B0E97000DF407B /* XTRepository+Parsing.h */ = {isa = PBXFileReference; fileEncoding = 4; lastKnownFileType = sourcecode.c.h; path = "XTRepository+Parsing.h"; sourceTree = "<group>"; };
		DDDA447115B0EA4700DF407B /* XTRepository+Parsing.m */ = {isa = PBXFileReference; fileEncoding = 4; lastKnownFileType = sourcecode.c.objc; path = "XTRepository+Parsing.m"; sourceTree = "<group>"; };
		DDE55DDD1613C6C000CCAC03 /* XTModDateTracker.h */ = {isa = PBXFileReference; fileEncoding = 4; lastKnownFileType = sourcecode.c.h; path = XTModDateTracker.h; sourceTree = "<group>"; };
		DDE55DDE1613C6C000CCAC03 /* XTModDateTracker.m */ = {isa = PBXFileReference; fileEncoding = 4; lastKnownFileType = sourcecode.c.objc; path = XTModDateTracker.m; sourceTree = "<group>"; };
		DDF9BB38162E29C3004588B6 /* tag.png */ = {isa = PBXFileReference; lastKnownFileType = image.png; path = tag.png; sourceTree = "<group>"; };
		DDF9BB39162E29C3004588B6 /* tag@2x.png */ = {isa = PBXFileReference; lastKnownFileType = image.png; path = "tag@2x.png"; sourceTree = "<group>"; };
/* End PBXFileReference section */

/* Begin PBXFrameworksBuildPhase section */
		C3FA46F913D0F8E200AC4F9B /* Frameworks */ = {
			isa = PBXFrameworksBuildPhase;
			buildActionMask = 2147483647;
			files = (
				DD96C92F17595AE10003A30C /* liblibRBSplitView.a in Frameworks */,
				DD96C9A6176977470003A30C /* ObjectiveGit.framework in Frameworks */,
				31A893A013E9DA5B008BE0C2 /* WebKit.framework in Frameworks */,
				C3FA470113D0F8E200AC4F9B /* Cocoa.framework in Frameworks */,
				DDD4708516F96F7E00CA76FF /* QuickLook.framework in Frameworks */,
				DDD4708716F9701600CA76FF /* Quartz.framework in Frameworks */,
				DD858B2C1801325500264F7D /* CoreServices.framework in Frameworks */,
			);
			runOnlyForDeploymentPostprocessing = 0;
		};
		C3FA471C13D0F8E300AC4F9B /* Frameworks */ = {
			isa = PBXFrameworksBuildPhase;
			buildActionMask = 2147483647;
			files = (
				DD592093156EEE64005FBB0F /* Cocoa.framework in Frameworks */,
				DD592096156EEF40005FBB0F /* OCMock.framework in Frameworks */,
				89E927DD17E972D60093DA6C /* WebKit.framework in Frameworks */,
			);
			runOnlyForDeploymentPostprocessing = 0;
		};
/* End PBXFrameworksBuildPhase section */

/* Begin PBXGroup section */
		31A8939813E9D1EA008BE0C2 /* Views */ = {
			isa = PBXGroup;
			children = (
				31C62D9A13F25A3600845A9B /* StageView */,
				31C7C12F13ECC6C700A65FE9 /* HistoryView */,
				31A8939A13E9D5B4008BE0C2 /* XTCommitViewController.h */,
				31A8939B13E9D5B4008BE0C2 /* XTCommitViewController.m */,
				31A8939C13E9D5B4008BE0C2 /* XTCommitViewController.xib */,
<<<<<<< HEAD
				89D6FE6D17D2F89D00633798 /* XTCommitHeaderViewController.h */,
				89D6FE6E17D2F89D00633798 /* XTCommitHeaderViewController.m */,
=======
				DD858B1D17FFDCB900264F7D /* XTTextPreviewController.h */,
				DD858B1E17FFDCB900264F7D /* XTTextPreviewController.m */,
>>>>>>> ec59fdf2
			);
			name = Views;
			sourceTree = "<group>";
		};
		31C62D9A13F25A3600845A9B /* StageView */ = {
			isa = PBXGroup;
			children = (
				DDD9E33315953868007EF2F6 /* XTStagingDataSourceBase.h */,
				DDD9E33515953952007EF2F6 /* XTStagingDataSourceBase.m */,
				31C6669F13F3AEF3000E4073 /* XTStagedDataSource.h */,
				31C666A013F3AEF3000E4073 /* XTStagedDataSource.m */,
				31C62D9B13F25A5D00845A9B /* XTUnstagedDataSource.h */,
				31C62D9C13F25A5D00845A9B /* XTUnstagedDataSource.m */,
				31C62D9F13F2638600845A9B /* XTFileIndexInfo.h */,
				31C62DA013F2638600845A9B /* XTFileIndexInfo.m */,
				31C666A213F3B55A000E4073 /* XTStageViewController.h */,
				31C666A313F3B55A000E4073 /* XTStageViewController.m */,
				31C666A413F3B55A000E4073 /* XTStageViewController.xib */,
			);
			name = StageView;
			sourceTree = "<group>";
		};
		31C7C12A13EC730500A65FE9 /* Utils */ = {
			isa = PBXGroup;
			children = (
				DD96C9CC176EBD470003A30C /* GTRepository+Xit.h */,
				DD96C9CD176EBD470003A30C /* GTRepository+Xit.m */,
				DD579ADB15D08978007E4AFE /* NSDate+Extensions.h */,
				DDC75B8215D08E8F0087F2D4 /* NSDate+Extensions.m */,
				31C7C12C13EC738200A65FE9 /* NSMutableDictionary+MultiObjectForKey.h */,
				31C7C12D13EC738200A65FE9 /* NSMutableDictionary+MultiObjectForKey.m */,
				89D47941170894A200C04D89 /* NSAttributedString+XTExtensions.h */,
				89D47942170894A200C04D89 /* NSAttributedString+XTExtensions.m */,
				C343F90F13F4908E009C928A /* XTHTML.h */,
				C343F91013F4908E009C928A /* XTHTML.m */,
				DDE55DDD1613C6C000CCAC03 /* XTModDateTracker.h */,
				DDE55DDE1613C6C000CCAC03 /* XTModDateTracker.m */,
				DD9C1B8D160239DD0001FE9B /* XTRefToken.h */,
				DD9C1B8E160239DD0001FE9B /* XTRefToken.m */,
			);
			name = Utils;
			sourceTree = "<group>";
		};
		31C7C12F13ECC6C700A65FE9 /* HistoryView */ = {
			isa = PBXGroup;
			children = (
				31C7C13013ECC74C00A65FE9 /* XTHistoryViewController.h */,
				31C7C13113ECC74C00A65FE9 /* XTHistoryViewController.m */,
				31C7C13213ECC74C00A65FE9 /* XTHistoryViewController.xib */,
				DD997DD8173B409500C7DF82 /* HistoryView Menus.xib */,
				3199BABE14207CFB008AAA4F /* XTFileListDataSource.h */,
				3199BABF14207CFB008AAA4F /* XTFileListDataSource.m */,
				DD96C937175ECE690003A30C /* XTFileViewController.h */,
				DD96C938175ECE690003A30C /* XTFileViewController.m */,
				DD997DF71746F40D00C7DF82 /* XTFileViewController.xib */,
				DDD4707F16F3E7B000CA76FF /* XTPreviewItem.h */,
				DDD4708016F3E7B000CA76FF /* XTPreviewItem.m */,
				DD07B08716B313A60012AC19 /* XTRefFormatter.h */,
				DD07B08816B313A60012AC19 /* XTRefFormatter.m */,
				DD07B07616A5D2A80012AC19 /* XTSideBarOutlineView.h */,
				DD07B07716A5D2A80012AC19 /* XTSideBarOutlineView.m */,
			);
			name = HistoryView;
			sourceTree = "<group>";
		};
		31F1E87713D3AC0E00F3B317 /* DataSources */ = {
			isa = PBXGroup;
			children = (
				31F1E88013D3DC6E00F3B317 /* items */,
				895DEEF4142CECB7001763FC /* XTSideBarTableCellView.h */,
				895DEEF5142CECB7001763FC /* XTSideBarTableCellView.m */,
				31F1E87813D3AC6D00F3B317 /* XTSideBarDataSource.h */,
				3174966713DF8A0C004C5546 /* XTSideBarDataSource.m */,
				3174966313DF896E004C5546 /* XTHistoryDataSource.h */,
				3174966413DF896E004C5546 /* XTHistoryDataSource.m */,
			);
			name = DataSources;
			path = ..;
			sourceTree = "<group>";
		};
		31F1E88013D3DC6E00F3B317 /* items */ = {
			isa = PBXGroup;
			children = (
				31F1E88113D3DCAC00F3B317 /* XTSideBarItem.h */,
				31F1E88213D3DCAC00F3B317 /* XTSideBarItem.m */,
				C3D6CF1913D4B18900D35D4D /* XTLocalBranchItem.h */,
				C3D6CF1A13D4B18900D35D4D /* XTLocalBranchItem.m */,
				DD3AC5B21611215C00238F58 /* XTRemoteBranchItem.h */,
				DD3AC5B31611215C00238F58 /* XTRemoteBranchItem.m */,
				DD07B08416B202E00012AC19 /* XTRemoteItem.h */,
				DD07B08516B202E00012AC19 /* XTRemoteItem.m */,
				C3D6CF1C13D4B74400D35D4D /* XTTagItem.h */,
				C3D6CF1D13D4B74400D35D4D /* XTTagItem.m */,
				C3D6CF1F13D4D5B200D35D4D /* XTRemotesItem.h */,
				C3D6CF2013D4D5B200D35D4D /* XTRemotesItem.m */,
				3174966C13DFF94C004C5546 /* XTHistoryItem.h */,
				3174966D13DFF94C004C5546 /* XTHistoryItem.m */,
				895229CC17A95D0500EE514C /* XTSubmoduleItem.h */,
				895229CD17A95D0500EE514C /* XTSubmoduleItem.m */,
			);
			name = items;
			sourceTree = "<group>";
		};
		8937B6EC1786F5DE00CB9BBC /* FullHeightToolbar */ = {
			isa = PBXGroup;
			children = (
				8952295E1786F6F900EE514C /* FHTDelegate.h */,
				8952295F1786F6F900EE514C /* FHTDelegate.m */,
				895229601786F6F900EE514C /* FHTItemView.h */,
				895229611786F6F900EE514C /* FHTItemView.m */,
				895229621786F6F900EE514C /* FHTLCDStatusView.h */,
				895229631786F6F900EE514C /* FHTLCDStatusView.m */,
				895229641786F6F900EE514C /* FHTToolbar.h */,
				895229651786F6F900EE514C /* FHTToolbar.m */,
			);
			name = FullHeightToolbar;
			path = FullHeightToolbar/Library;
			sourceTree = "<group>";
		};
		899D0106142168830091DC6F /* images */ = {
			isa = PBXGroup;
			children = (
				DDA8A63017F5B6CE00AD9808 /* added.png */,
				DDA8A63117F5B6CE00AD9808 /* added@2x.png */,
				DDA8A63217F5B6CE00AD9808 /* copied.png */,
				DDA8A63317F5B6CE00AD9808 /* copied@2x.png */,
				DDA8A63417F5B6CE00AD9808 /* deleted.png */,
				DDA8A63517F5B6CE00AD9808 /* deleted@2x.png */,
				DDA8A65D17F9ECED00AD9808 /* mixed.png */,
				DDA8A65E17F9ECED00AD9808 /* mixed@2x.png */,
				DDA8A63617F5B6CE00AD9808 /* modified.png */,
				DDA8A63717F5B6CE00AD9808 /* modified@2x.png */,
				DDA8A63817F5B6CE00AD9808 /* renamed.png */,
				DDA8A63917F5B6CE00AD9808 /* renamed@2x.png */,
				895DEF0B142CF84D001763FC /* branch.png */,
				DDD00550158FF551001B055E /* branch@2x.png */,
				895DEF1E142D91F8001763FC /* historyTemplate.pdf */,
				899D010C14216D2C0091DC6F /* sidebarTemplate.png */,
				DD96C930175B76990003A30C /* splitter.png */,
				895DEF211432438D001763FC /* stageTemplate.pdf */,
				DD997DD11739CC9300C7DF82 /* stash.png */,
				DD997DD21739CC9300C7DF82 /* stash@2x.png */,
				89CD708217BFB4F500ECE7E3 /* submodule.png */,
				89CD708317BFB4F500ECE7E3 /* submodule@2x.png */,
				DDF9BB38162E29C3004588B6 /* tag.png */,
				DDF9BB39162E29C3004588B6 /* tag@2x.png */,
			);
			path = images;
			sourceTree = "<group>";
		};
		C3D6D30F13E8E63A00AF50B0 /* GitX */ = {
			isa = PBXGroup;
			children = (
				C3D6D32013E91EDC00AF50B0 /* PBGitRevisionCell.m */,
				C3D6D32113E91EDC00AF50B0 /* PBGitRevisionCell.h */,
				C3D6D31D13E8E7E700AF50B0 /* PBGitLane.mm */,
				C3D6D31E13E8E7E700AF50B0 /* PBGitLane.h */,
				C3D6D31B13E8E6FA00AF50B0 /* PBGitGraphLine.h */,
				C3D6D31713E8E6E400AF50B0 /* PBGraphCellInfo.m */,
				C3D6D31813E8E6E400AF50B0 /* PBGraphCellInfo.h */,
				C3D6D31413E8E6BC00AF50B0 /* PBGitGrapher.mm */,
				C3D6D31513E8E6BC00AF50B0 /* PBGitGrapher.h */,
				C3D6D31113E8E65700AF50B0 /* PBGitHistoryGrapher.m */,
				C3D6D31213E8E65700AF50B0 /* PBGitHistoryGrapher.h */,
			);
			name = GitX;
			sourceTree = "<group>";
		};
		C3FA46F113D0F8E200AC4F9B = {
			isa = PBXGroup;
			children = (
				DD96C98F176976FC0003A30C /* ObjectiveGitFramework.xcodeproj */,
				DD96C91317595A6D0003A30C /* RBSplitView.xcodeproj */,
				C3FA470613D0F8E200AC4F9B /* Xit */,
				8937B6EC1786F5DE00CB9BBC /* FullHeightToolbar */,
				C3FA472413D0F8E300AC4F9B /* XitTests */,
				C3FA46FF13D0F8E200AC4F9B /* Frameworks */,
				C3FA46FD13D0F8E200AC4F9B /* Products */,
			);
			indentWidth = 2;
			sourceTree = "<group>";
			tabWidth = 2;
		};
		C3FA46FD13D0F8E200AC4F9B /* Products */ = {
			isa = PBXGroup;
			children = (
				C3FA46FC13D0F8E200AC4F9B /* Xit.app */,
				C3FA472013D0F8E300AC4F9B /* XitTests.octest */,
			);
			name = Products;
			sourceTree = "<group>";
		};
		C3FA46FF13D0F8E200AC4F9B /* Frameworks */ = {
			isa = PBXGroup;
			children = (
				DD858B2B1801325500264F7D /* CoreServices.framework */,
				31A8939F13E9DA5B008BE0C2 /* WebKit.framework */,
				C3FA470013D0F8E200AC4F9B /* Cocoa.framework */,
				31355B0713EA139700C33AAB /* CoreFoundation.framework */,
				DDD4708416F96F7E00CA76FF /* QuickLook.framework */,
				DDD4708616F9701600CA76FF /* Quartz.framework */,
				C3FA470213D0F8E200AC4F9B /* Other Frameworks */,
			);
			name = Frameworks;
			sourceTree = "<group>";
		};
		C3FA470213D0F8E200AC4F9B /* Other Frameworks */ = {
			isa = PBXGroup;
			children = (
				C3FA470313D0F8E200AC4F9B /* AppKit.framework */,
				C3FA470413D0F8E200AC4F9B /* CoreData.framework */,
				C3FA470513D0F8E200AC4F9B /* Foundation.framework */,
			);
			name = "Other Frameworks";
			sourceTree = "<group>";
		};
		C3FA470613D0F8E200AC4F9B /* Xit */ = {
			isa = PBXGroup;
			children = (
				31C7C12A13EC730500A65FE9 /* Utils */,
				31A8939813E9D1EA008BE0C2 /* Views */,
				31F1E87713D3AC0E00F3B317 /* DataSources */,
				C3D6D30F13E8E63A00AF50B0 /* GitX */,
				89A6EA2614478DA40089B212 /* XTAppDelegate.h */,
				89A6EA2714478DA40089B212 /* XTAppDelegate.m */,
				DD07B08316B2005B0012AC19 /* XTConstants.h */,
				C3FA471213D0F8E200AC4F9B /* XTDocument.h */,
				C3FA471313D0F8E200AC4F9B /* XTDocument.m */,
				C3FA471513D0F8E200AC4F9B /* XTDocument.xib */,
				89355421157C128F007AC9CE /* XTDocController.h */,
				89355422157C128F007AC9CE /* XTDocController.m */,
				C358652F14048A3F00060C53 /* XTRepository.h */,
				C358653014048A3F00060C53 /* XTRepository.m */,
				C3BC055613D1133000C3CF1A /* XTRepository+Commands.h */,
				C3BC055713D1133000C3CF1A /* XTRepository+Commands.m */,
				DDDA447015B0E97000DF407B /* XTRepository+Parsing.h */,
				DDDA447115B0EA4700DF407B /* XTRepository+Parsing.m */,
				89991CDB144E3FF400097A99 /* XTStatusView.h */,
				89991CDC144E3FF400097A99 /* XTStatusView.m */,
				89794F651452839500E38ACC /* XTStatusView.xib */,
				8952296F1786F7AB00EE514C /* XTToolbarDelegate.h */,
				895229701786F7AB00EE514C /* XTToolbarDelegate.m */,
				89794F891458CC9B00E38ACC /* XTOutputViewController.h */,
				89794F8A1458CC9B00E38ACC /* XTOutputViewController.m */,
				89794F8B1458CC9B00E38ACC /* XTOutputViewController.xib */,
				C3FA471813D0F8E300AC4F9B /* MainMenu.xib */,
				89039F551703A9FC000949A8 /* html */,
				899D0106142168830091DC6F /* images */,
				C3FA470713D0F8E200AC4F9B /* Supporting Files */,
			);
			path = Xit;
			sourceTree = "<group>";
		};
		C3FA470713D0F8E200AC4F9B /* Supporting Files */ = {
			isa = PBXGroup;
			children = (
				C3FA470813D0F8E200AC4F9B /* Xit-Info.plist */,
				C3FA470913D0F8E200AC4F9B /* InfoPlist.strings */,
				C3FA470C13D0F8E200AC4F9B /* Xit-Prefix.pch */,
				C3FA470D13D0F8E200AC4F9B /* main.m */,
				C3FA470F13D0F8E200AC4F9B /* Credits.rtf */,
				DD00725513E76DFB003B4120 /* Xit.icns */,
			);
			name = "Supporting Files";
			sourceTree = "<group>";
		};
		C3FA472413D0F8E300AC4F9B /* XitTests */ = {
			isa = PBXGroup;
			children = (
				DD592095156EEF40005FBB0F /* OCMock.framework */,
				C3FA472513D0F8E300AC4F9B /* Supporting Files */,
				C3FA472B13D0F8E300AC4F9B /* XTTest.h */,
				C3FA472D13D0F8E300AC4F9B /* XTTest.m */,
				311429B613EB600100A7DF05 /* XTCommitViewControllerTest.m */,
				3199BABC142079BB008AAA4F /* XTFileListDataSourceTest.m */,
				DD858B331801B53D00264F7D /* XTFileViewControllerTest.m */,
				313014AE13EB65DB0017A2A1 /* XTHistoryDataSorceTests.m */,
				896B05CF15796D2A003B0C24 /* XTHistoryViewControllerTest.m */,
				DDB9319416EC12B100A6ABC6 /* XTRefTokenTest.m */,
				89FE824715A716E800E2EA2A /* XTRepositoryTests.m */,
				313014A913EB653F0017A2A1 /* XTSideBarDataSorceTests.m */,
				31C62D9713F2580E00845A9B /* XTStageViewControllerTest.m */,
				89CD209017089D220051C3D4 /* XTCategoryTests.h */,
				89CD209117089D220051C3D4 /* XTCategoryTests.m */,
				89D6FE7B17D8457700633798 /* XTCommitHeaderTest.h */,
				89D6FE7C17D8457700633798 /* XTCommitHeaderTest.m */,
				89E927DE17E977340093DA6C /* expected header.html */,
			);
			path = XitTests;
			sourceTree = "<group>";
		};
		C3FA472513D0F8E300AC4F9B /* Supporting Files */ = {
			isa = PBXGroup;
			children = (
				C3FA472613D0F8E300AC4F9B /* XitTests-Info.plist */,
				C3FA472713D0F8E300AC4F9B /* InfoPlist.strings */,
				C3FA472A13D0F8E300AC4F9B /* XitTests-Prefix.pch */,
			);
			name = "Supporting Files";
			sourceTree = "<group>";
		};
		DD96C91417595A6D0003A30C /* Products */ = {
			isa = PBXGroup;
			children = (
				DD96C91D17595A6E0003A30C /* RBSplitView.ibplugin */,
				DD96C91F17595A6E0003A30C /* RBSplitView.framework */,
				DD96C92117595A6E0003A30C /* liblibRBSplitView.a */,
				DD96C92317595A6E0003A30C /* SampleApp.app */,
				DD96C92517595A6E0003A30C /* SampleApp.app */,
			);
			name = Products;
			sourceTree = "<group>";
		};
		DD96C990176976FC0003A30C /* Products */ = {
			isa = PBXGroup;
			children = (
				DD96C99A176976FE0003A30C /* ObjectiveGit.framework */,
				DD96C99C176976FE0003A30C /* ObjectiveGitTests.octest */,
				DD96C99E176976FE0003A30C /* libObjectiveGit-iOS.a */,
			);
			name = Products;
			sourceTree = "<group>";
		};
/* End PBXGroup section */

/* Begin PBXNativeTarget section */
		C3FA46FB13D0F8E200AC4F9B /* Xit */ = {
			isa = PBXNativeTarget;
			buildConfigurationList = C3FA473113D0F8E300AC4F9B /* Build configuration list for PBXNativeTarget "Xit" */;
			buildPhases = (
				C3FA46F813D0F8E200AC4F9B /* Sources */,
				C3FA46F913D0F8E200AC4F9B /* Frameworks */,
				C3FA46FA13D0F8E200AC4F9B /* Resources */,
				317C19DE13EBD2500003E8E6 /* ShellScript */,
			);
			buildRules = (
			);
			dependencies = (
				DD96C9A51769772E0003A30C /* PBXTargetDependency */,
				DD96C92817595ACF0003A30C /* PBXTargetDependency */,
			);
			name = Xit;
			productName = Xit;
			productReference = C3FA46FC13D0F8E200AC4F9B /* Xit.app */;
			productType = "com.apple.product-type.application";
		};
		C3FA471F13D0F8E300AC4F9B /* XitTests */ = {
			isa = PBXNativeTarget;
			buildConfigurationList = C3FA473413D0F8E300AC4F9B /* Build configuration list for PBXNativeTarget "XitTests" */;
			buildPhases = (
				C3FA471B13D0F8E300AC4F9B /* Sources */,
				C3FA471C13D0F8E300AC4F9B /* Frameworks */,
				C3FA471D13D0F8E300AC4F9B /* Resources */,
				C3FA471E13D0F8E300AC4F9B /* ShellScript */,
				89BEB8BB157B586F00FED57B /* CopyFiles */,
			);
			buildRules = (
			);
			dependencies = (
				C3FA472313D0F8E300AC4F9B /* PBXTargetDependency */,
			);
			name = XitTests;
			productName = XitTests;
			productReference = C3FA472013D0F8E300AC4F9B /* XitTests.octest */;
			productType = "com.apple.product-type.bundle";
		};
/* End PBXNativeTarget section */

/* Begin PBXProject section */
		C3FA46F313D0F8E200AC4F9B /* Project object */ = {
			isa = PBXProject;
			attributes = {
				CLASSPREFIX = XT;
				LastUpgradeCheck = 0460;
				ORGANIZATIONNAME = "";
			};
			buildConfigurationList = C3FA46F613D0F8E200AC4F9B /* Build configuration list for PBXProject "Xit" */;
			compatibilityVersion = "Xcode 3.2";
			developmentRegion = English;
			hasScannedForEncodings = 0;
			knownRegions = (
				en,
			);
			mainGroup = C3FA46F113D0F8E200AC4F9B;
			productRefGroup = C3FA46FD13D0F8E200AC4F9B /* Products */;
			projectDirPath = "";
			projectReferences = (
				{
					ProductGroup = DD96C990176976FC0003A30C /* Products */;
					ProjectRef = DD96C98F176976FC0003A30C /* ObjectiveGitFramework.xcodeproj */;
				},
				{
					ProductGroup = DD96C91417595A6D0003A30C /* Products */;
					ProjectRef = DD96C91317595A6D0003A30C /* RBSplitView.xcodeproj */;
				},
			);
			projectRoot = "";
			targets = (
				C3FA46FB13D0F8E200AC4F9B /* Xit */,
				C3FA471F13D0F8E300AC4F9B /* XitTests */,
			);
		};
/* End PBXProject section */

/* Begin PBXReferenceProxy section */
		DD96C91D17595A6E0003A30C /* RBSplitView.ibplugin */ = {
			isa = PBXReferenceProxy;
			fileType = wrapper.cfbundle;
			path = RBSplitView.ibplugin;
			remoteRef = DD96C91C17595A6E0003A30C /* PBXContainerItemProxy */;
			sourceTree = BUILT_PRODUCTS_DIR;
		};
		DD96C91F17595A6E0003A30C /* RBSplitView.framework */ = {
			isa = PBXReferenceProxy;
			fileType = wrapper.framework;
			path = RBSplitView.framework;
			remoteRef = DD96C91E17595A6E0003A30C /* PBXContainerItemProxy */;
			sourceTree = BUILT_PRODUCTS_DIR;
		};
		DD96C92117595A6E0003A30C /* liblibRBSplitView.a */ = {
			isa = PBXReferenceProxy;
			fileType = archive.ar;
			path = liblibRBSplitView.a;
			remoteRef = DD96C92017595A6E0003A30C /* PBXContainerItemProxy */;
			sourceTree = BUILT_PRODUCTS_DIR;
		};
		DD96C92317595A6E0003A30C /* SampleApp.app */ = {
			isa = PBXReferenceProxy;
			fileType = wrapper.application;
			path = SampleApp.app;
			remoteRef = DD96C92217595A6E0003A30C /* PBXContainerItemProxy */;
			sourceTree = BUILT_PRODUCTS_DIR;
		};
		DD96C92517595A6E0003A30C /* SampleApp.app */ = {
			isa = PBXReferenceProxy;
			fileType = wrapper.application;
			path = SampleApp.app;
			remoteRef = DD96C92417595A6E0003A30C /* PBXContainerItemProxy */;
			sourceTree = BUILT_PRODUCTS_DIR;
		};
		DD96C99A176976FE0003A30C /* ObjectiveGit.framework */ = {
			isa = PBXReferenceProxy;
			fileType = wrapper.framework;
			path = ObjectiveGit.framework;
			remoteRef = DD96C999176976FE0003A30C /* PBXContainerItemProxy */;
			sourceTree = BUILT_PRODUCTS_DIR;
		};
		DD96C99C176976FE0003A30C /* ObjectiveGitTests.octest */ = {
			isa = PBXReferenceProxy;
			fileType = wrapper.cfbundle;
			path = ObjectiveGitTests.octest;
			remoteRef = DD96C99B176976FE0003A30C /* PBXContainerItemProxy */;
			sourceTree = BUILT_PRODUCTS_DIR;
		};
		DD96C99E176976FE0003A30C /* libObjectiveGit-iOS.a */ = {
			isa = PBXReferenceProxy;
			fileType = archive.ar;
			path = "libObjectiveGit-iOS.a";
			remoteRef = DD96C99D176976FE0003A30C /* PBXContainerItemProxy */;
			sourceTree = BUILT_PRODUCTS_DIR;
		};
/* End PBXReferenceProxy section */

/* Begin PBXResourcesBuildPhase section */
		C3FA46FA13D0F8E200AC4F9B /* Resources */ = {
			isa = PBXResourcesBuildPhase;
			buildActionMask = 2147483647;
			files = (
				C3FA470B13D0F8E200AC4F9B /* InfoPlist.strings in Resources */,
				C3FA471113D0F8E200AC4F9B /* Credits.rtf in Resources */,
				C3FA471713D0F8E200AC4F9B /* XTDocument.xib in Resources */,
				C3FA471A13D0F8E300AC4F9B /* MainMenu.xib in Resources */,
				DD00725613E76DFB003B4120 /* Xit.icns in Resources */,
				31A8939E13E9D5B4008BE0C2 /* XTCommitViewController.xib in Resources */,
				31C7C13413ECC74C00A65FE9 /* XTHistoryViewController.xib in Resources */,
				31C666A613F3B55A000E4073 /* XTStageViewController.xib in Resources */,
				899D010D14216D2C0091DC6F /* sidebarTemplate.png in Resources */,
				895DEF0C142CF84D001763FC /* branch.png in Resources */,
				895DEF1F142D91F8001763FC /* historyTemplate.pdf in Resources */,
				895DEF221432438D001763FC /* stageTemplate.pdf in Resources */,
				89794F671452839500E38ACC /* XTStatusView.xib in Resources */,
				89794F8D1458CC9B00E38ACC /* XTOutputViewController.xib in Resources */,
				DDD00551158FF551001B055E /* branch@2x.png in Resources */,
				DDF9BB3A162E29C3004588B6 /* tag.png in Resources */,
				DDF9BB3B162E29C3004588B6 /* tag@2x.png in Resources */,
				89039F561703A9FC000949A8 /* html in Resources */,
				DD997DDA173B409500C7DF82 /* HistoryView Menus.xib in Resources */,
				DD997DF81746F40D00C7DF82 /* XTFileViewController.xib in Resources */,
				DD997DD31739CC9300C7DF82 /* stash.png in Resources */,
				DD997DD41739CC9300C7DF82 /* stash@2x.png in Resources */,
				DD96C931175B76990003A30C /* splitter.png in Resources */,
				89CD708417BFB4F500ECE7E3 /* submodule.png in Resources */,
				89CD708517BFB4F500ECE7E3 /* submodule@2x.png in Resources */,
				DDA8A63A17F5B6CE00AD9808 /* added.png in Resources */,
				DDA8A63B17F5B6CE00AD9808 /* added@2x.png in Resources */,
				DDA8A63C17F5B6CE00AD9808 /* copied.png in Resources */,
				DDA8A63D17F5B6CE00AD9808 /* copied@2x.png in Resources */,
				DDA8A63E17F5B6CE00AD9808 /* deleted.png in Resources */,
				DDA8A63F17F5B6CE00AD9808 /* deleted@2x.png in Resources */,
				DDA8A64017F5B6CE00AD9808 /* modified.png in Resources */,
				DDA8A64117F5B6CE00AD9808 /* modified@2x.png in Resources */,
				DDA8A64217F5B6CE00AD9808 /* renamed.png in Resources */,
				DDA8A64317F5B6CE00AD9808 /* renamed@2x.png in Resources */,
				DDA8A65F17F9ECED00AD9808 /* mixed.png in Resources */,
				DDA8A66017F9ECED00AD9808 /* mixed@2x.png in Resources */,
			);
			runOnlyForDeploymentPostprocessing = 0;
		};
		C3FA471D13D0F8E300AC4F9B /* Resources */ = {
			isa = PBXResourcesBuildPhase;
			buildActionMask = 2147483647;
			files = (
				C3FA472913D0F8E300AC4F9B /* InfoPlist.strings in Resources */,
				89E927DF17E977340093DA6C /* expected header.html in Resources */,
			);
			runOnlyForDeploymentPostprocessing = 0;
		};
/* End PBXResourcesBuildPhase section */

/* Begin PBXShellScriptBuildPhase section */
		317C19DE13EBD2500003E8E6 /* ShellScript */ = {
			isa = PBXShellScriptBuildPhase;
			buildActionMask = 2147483647;
			files = (
			);
			inputPaths = (
			);
			outputPaths = (
			);
			runOnlyForDeploymentPostprocessing = 0;
			shellPath = /bin/sh;
			shellScript = "KEYWORDS=\"TODO|FIXME|\\?\\?\\?:|\\!\\!\\!:\"\nfind ${SRCROOT}/Xit ${SRCROOT}/XitTests \\( -name \"*.h\" -or -name \"*.m\" \\) -print0 | \\\nxargs -0 egrep --with-filename --line-number --only-matching \"($KEYWORDS).*\\$\" | \\\nperl -p -e \"s/($KEYWORDS)/ warning: \\$1/\"";
		};
		C3FA471E13D0F8E300AC4F9B /* ShellScript */ = {
			isa = PBXShellScriptBuildPhase;
			buildActionMask = 2147483647;
			files = (
			);
			inputPaths = (
			);
			outputPaths = (
			);
			runOnlyForDeploymentPostprocessing = 0;
			shellPath = /bin/sh;
			shellScript = "# Run the unit tests in this test bundle.\n\"${SYSTEM_DEVELOPER_DIR}/Tools/RunUnitTests\"\n";
		};
/* End PBXShellScriptBuildPhase section */

/* Begin PBXSourcesBuildPhase section */
		C3FA46F813D0F8E200AC4F9B /* Sources */ = {
			isa = PBXSourcesBuildPhase;
			buildActionMask = 2147483647;
			files = (
				C3FA470E13D0F8E200AC4F9B /* main.m in Sources */,
				C3FA471413D0F8E200AC4F9B /* XTDocument.m in Sources */,
				31F1E87F13D3B51200F3B317 /* XTRepository+Commands.m in Sources */,
				31F1E88313D3DCAC00F3B317 /* XTSideBarItem.m in Sources */,
				C3D6CF1B13D4B18900D35D4D /* XTLocalBranchItem.m in Sources */,
				C3D6CF1E13D4B74400D35D4D /* XTTagItem.m in Sources */,
				C3D6CF2113D4D5B200D35D4D /* XTRemotesItem.m in Sources */,
				3174966513DF896E004C5546 /* XTHistoryDataSource.m in Sources */,
				3174966813DF8A0C004C5546 /* XTSideBarDataSource.m in Sources */,
				3174966E13DFF94C004C5546 /* XTHistoryItem.m in Sources */,
				C3D6D31313E8E65700AF50B0 /* PBGitHistoryGrapher.m in Sources */,
				C3D6D31613E8E6BC00AF50B0 /* PBGitGrapher.mm in Sources */,
				C3D6D31913E8E6E400AF50B0 /* PBGraphCellInfo.m in Sources */,
				C3D6D31F13E8E7E700AF50B0 /* PBGitLane.mm in Sources */,
				C3D6D32213E91EDC00AF50B0 /* PBGitRevisionCell.m in Sources */,
				31A8939D13E9D5B4008BE0C2 /* XTCommitViewController.m in Sources */,
				31C7C12E13EC738200A65FE9 /* NSMutableDictionary+MultiObjectForKey.m in Sources */,
				31C7C13313ECC74C00A65FE9 /* XTHistoryViewController.m in Sources */,
				31C62D9E13F25A6200845A9B /* XTUnstagedDataSource.m in Sources */,
				31C62DA113F2638600845A9B /* XTFileIndexInfo.m in Sources */,
				31C666A113F3AEF3000E4073 /* XTStagedDataSource.m in Sources */,
				31C666A513F3B55A000E4073 /* XTStageViewController.m in Sources */,
				C343F91113F4908E009C928A /* XTHTML.m in Sources */,
				C358653114048A3F00060C53 /* XTRepository.m in Sources */,
				3199BAC014207CFB008AAA4F /* XTFileListDataSource.m in Sources */,
				895DEEF6142CECB7001763FC /* XTSideBarTableCellView.m in Sources */,
				89A6EA2814478DA40089B212 /* XTAppDelegate.m in Sources */,
				89991CDD144E3FF400097A99 /* XTStatusView.m in Sources */,
				89794F8C1458CC9B00E38ACC /* XTOutputViewController.m in Sources */,
				89355423157C128F007AC9CE /* XTDocController.m in Sources */,
				DDD9E33615953952007EF2F6 /* XTStagingDataSourceBase.m in Sources */,
				DDDA447215B0EA4700DF407B /* XTRepository+Parsing.m in Sources */,
				DDC75B8315D08E8F0087F2D4 /* NSDate+Extensions.m in Sources */,
				DD9C1B8F160239DD0001FE9B /* XTRefToken.m in Sources */,
				DD3AC5B41611215C00238F58 /* XTRemoteBranchItem.m in Sources */,
				DDE55DDF1613C6C000CCAC03 /* XTModDateTracker.m in Sources */,
				DD07B07816A5D2A80012AC19 /* XTSideBarOutlineView.m in Sources */,
				DD07B08616B202E00012AC19 /* XTRemoteItem.m in Sources */,
				DD07B08916B313A60012AC19 /* XTRefFormatter.m in Sources */,
				DDD4708116F3E7B000CA76FF /* XTPreviewItem.m in Sources */,
				89D47943170894A200C04D89 /* NSAttributedString+XTExtensions.m in Sources */,
				DD96C939175ECE690003A30C /* XTFileViewController.m in Sources */,
				895229661786F6F900EE514C /* FHTDelegate.m in Sources */,
				895229671786F6F900EE514C /* FHTItemView.m in Sources */,
				895229681786F6F900EE514C /* FHTLCDStatusView.m in Sources */,
				895229691786F6F900EE514C /* FHTToolbar.m in Sources */,
				895229711786F7AB00EE514C /* XTToolbarDelegate.m in Sources */,
				DD96C9CE176EBD470003A30C /* GTRepository+Xit.m in Sources */,
				895229CE17A95D0500EE514C /* XTSubmoduleItem.m in Sources */,
<<<<<<< HEAD
				89D6FE6F17D2F89D00633798 /* XTCommitHeaderViewController.m in Sources */,
=======
				DD858B1F17FFDCB900264F7D /* XTTextPreviewController.m in Sources */,
>>>>>>> ec59fdf2
			);
			runOnlyForDeploymentPostprocessing = 0;
		};
		C3FA471B13D0F8E300AC4F9B /* Sources */ = {
			isa = PBXSourcesBuildPhase;
			buildActionMask = 2147483647;
			files = (
				C3FA472E13D0F8E300AC4F9B /* XTTest.m in Sources */,
				311429B913EB60AA00A7DF05 /* XTCommitViewControllerTest.m in Sources */,
				313014AC13EB656B0017A2A1 /* XTSideBarDataSorceTests.m in Sources */,
				313014AF13EB65DB0017A2A1 /* XTHistoryDataSorceTests.m in Sources */,
				31C62D9813F2580E00845A9B /* XTStageViewControllerTest.m in Sources */,
				3199BABD142079BB008AAA4F /* XTFileListDataSourceTest.m in Sources */,
				896B05D015796D2A003B0C24 /* XTHistoryViewControllerTest.m in Sources */,
				89FE824815A716E800E2EA2A /* XTRepositoryTests.m in Sources */,
				DDB9319516EC12B100A6ABC6 /* XTRefTokenTest.m in Sources */,
				89CD209217089D220051C3D4 /* XTCategoryTests.m in Sources */,
<<<<<<< HEAD
				89D6FE7D17D8457700633798 /* XTCommitHeaderTest.m in Sources */,
=======
				DD858B341801B53D00264F7D /* XTFileViewControllerTest.m in Sources */,
>>>>>>> ec59fdf2
			);
			runOnlyForDeploymentPostprocessing = 0;
		};
/* End PBXSourcesBuildPhase section */

/* Begin PBXTargetDependency section */
		C3FA472313D0F8E300AC4F9B /* PBXTargetDependency */ = {
			isa = PBXTargetDependency;
			target = C3FA46FB13D0F8E200AC4F9B /* Xit */;
			targetProxy = C3FA472213D0F8E300AC4F9B /* PBXContainerItemProxy */;
		};
		DD96C92817595ACF0003A30C /* PBXTargetDependency */ = {
			isa = PBXTargetDependency;
			name = Library;
			targetProxy = DD96C92717595ACF0003A30C /* PBXContainerItemProxy */;
		};
		DD96C9A51769772E0003A30C /* PBXTargetDependency */ = {
			isa = PBXTargetDependency;
			name = ObjectiveGit;
			targetProxy = DD96C9A41769772E0003A30C /* PBXContainerItemProxy */;
		};
/* End PBXTargetDependency section */

/* Begin PBXVariantGroup section */
		89794F651452839500E38ACC /* XTStatusView.xib */ = {
			isa = PBXVariantGroup;
			children = (
				89794F661452839500E38ACC /* en */,
			);
			name = XTStatusView.xib;
			sourceTree = "<group>";
		};
		C3FA470913D0F8E200AC4F9B /* InfoPlist.strings */ = {
			isa = PBXVariantGroup;
			children = (
				C3FA470A13D0F8E200AC4F9B /* en */,
			);
			name = InfoPlist.strings;
			sourceTree = "<group>";
		};
		C3FA470F13D0F8E200AC4F9B /* Credits.rtf */ = {
			isa = PBXVariantGroup;
			children = (
				C3FA471013D0F8E200AC4F9B /* en */,
			);
			name = Credits.rtf;
			sourceTree = "<group>";
		};
		C3FA471513D0F8E200AC4F9B /* XTDocument.xib */ = {
			isa = PBXVariantGroup;
			children = (
				C3FA471613D0F8E200AC4F9B /* en */,
			);
			name = XTDocument.xib;
			sourceTree = "<group>";
		};
		C3FA471813D0F8E300AC4F9B /* MainMenu.xib */ = {
			isa = PBXVariantGroup;
			children = (
				C3FA471913D0F8E300AC4F9B /* en */,
			);
			name = MainMenu.xib;
			sourceTree = "<group>";
		};
		C3FA472713D0F8E300AC4F9B /* InfoPlist.strings */ = {
			isa = PBXVariantGroup;
			children = (
				C3FA472813D0F8E300AC4F9B /* en */,
			);
			name = InfoPlist.strings;
			sourceTree = "<group>";
		};
		DD997DD8173B409500C7DF82 /* HistoryView Menus.xib */ = {
			isa = PBXVariantGroup;
			children = (
				DD997DD9173B409500C7DF82 /* en */,
			);
			name = "HistoryView Menus.xib";
			sourceTree = "<group>";
		};
/* End PBXVariantGroup section */

/* Begin XCBuildConfiguration section */
		C3D6CF2513D4DEE300D35D4D /* coverage */ = {
			isa = XCBuildConfiguration;
			buildSettings = {
				ARCHS = "$(ARCHS_STANDARD_64_BIT)";
				GCC_C_LANGUAGE_STANDARD = gnu99;
				GCC_GENERATE_TEST_COVERAGE_FILES = YES;
				GCC_INSTRUMENT_PROGRAM_FLOW_ARCS = YES;
				GCC_OPTIMIZATION_LEVEL = 0;
				GCC_PREFIX_HEADER = "";
				GCC_PREPROCESSOR_DEFINITIONS = DEBUG;
				GCC_SYMBOLS_PRIVATE_EXTERN = NO;
				GCC_WARN_64_TO_32_BIT_CONVERSION = YES;
				GCC_WARN_ABOUT_RETURN_TYPE = YES;
				GCC_WARN_UNUSED_VARIABLE = YES;
				HEADER_SEARCH_PATHS = (
					RBSplitView/Source/,
					"\"$(SRCROOT)/objective-git/libgit2/include\"",
					"$(inherited)",
				);
				MACOSX_DEPLOYMENT_TARGET = 10.7;
				ONLY_ACTIVE_ARCH = YES;
				OTHER_LDFLAGS = "-lgcov";
				SDKROOT = macosx;
			};
			name = coverage;
		};
		C3D6CF2613D4DEE300D35D4D /* coverage */ = {
			isa = XCBuildConfiguration;
			buildSettings = {
				ALWAYS_SEARCH_USER_PATHS = NO;
				CLANG_ENABLE_OBJC_ARC = YES;
				COMBINE_HIDPI_IMAGES = YES;
				COPY_PHASE_STRIP = NO;
				GCC_DYNAMIC_NO_PIC = NO;
				GCC_ENABLE_OBJC_EXCEPTIONS = YES;
				GCC_PRECOMPILE_PREFIX_HEADER = YES;
				GCC_PREFIX_HEADER = "";
				INFOPLIST_FILE = "Xit/Xit-Info.plist";
				MACOSX_DEPLOYMENT_TARGET = 10.7;
				PRODUCT_NAME = "$(TARGET_NAME)";
				WRAPPER_EXTENSION = app;
			};
			name = coverage;
		};
		C3D6CF2713D4DEE300D35D4D /* coverage */ = {
			isa = XCBuildConfiguration;
			buildSettings = {
				ALWAYS_SEARCH_USER_PATHS = NO;
				BUNDLE_LOADER = "$(BUILT_PRODUCTS_DIR)/Xit.app/Contents/MacOS/Xit";
				CLANG_ENABLE_OBJC_ARC = YES;
				COMBINE_HIDPI_IMAGES = YES;
				COPY_PHASE_STRIP = NO;
				FRAMEWORK_SEARCH_PATHS = (
					"$(DEVELOPER_LIBRARY_DIR)/Frameworks",
					"\"$(SRCROOT)\"",
				);
				GCC_DYNAMIC_NO_PIC = NO;
				GCC_ENABLE_OBJC_EXCEPTIONS = YES;
				GCC_PRECOMPILE_PREFIX_HEADER = YES;
				GCC_PREFIX_HEADER = "XitTests/XitTests-Prefix.pch";
				GCC_VERSION = com.apple.compilers.llvm.clang.1_0;
				INFOPLIST_FILE = "XitTests/XitTests-Info.plist";
				OTHER_LDFLAGS = (
					"-framework",
					SenTestingKit,
					$inherited,
				);
				PRODUCT_NAME = "$(TARGET_NAME)";
				SDKROOT = macosx;
				TEST_HOST = "$(BUNDLE_LOADER)";
				WRAPPER_EXTENSION = octest;
			};
			name = coverage;
		};
		C3FA472F13D0F8E300AC4F9B /* Debug */ = {
			isa = XCBuildConfiguration;
			buildSettings = {
				ARCHS = "$(ARCHS_STANDARD_64_BIT)";
				GCC_C_LANGUAGE_STANDARD = gnu99;
				GCC_GENERATE_TEST_COVERAGE_FILES = NO;
				GCC_INSTRUMENT_PROGRAM_FLOW_ARCS = NO;
				GCC_OPTIMIZATION_LEVEL = 0;
				GCC_PREPROCESSOR_DEFINITIONS = DEBUG;
				GCC_SYMBOLS_PRIVATE_EXTERN = NO;
				GCC_WARN_64_TO_32_BIT_CONVERSION = YES;
				GCC_WARN_ABOUT_RETURN_TYPE = YES;
				GCC_WARN_UNUSED_VARIABLE = YES;
				HEADER_SEARCH_PATHS = (
					RBSplitView/Source/,
					"\"$(SRCROOT)/objective-git/libgit2/include\"",
					"$(inherited)",
				);
				MACOSX_DEPLOYMENT_TARGET = 10.7;
				ONLY_ACTIVE_ARCH = YES;
				OTHER_LDFLAGS = "";
				SDKROOT = macosx;
			};
			name = Debug;
		};
		C3FA473013D0F8E300AC4F9B /* Release */ = {
			isa = XCBuildConfiguration;
			buildSettings = {
				ARCHS = "$(ARCHS_STANDARD_64_BIT)";
				GCC_C_LANGUAGE_STANDARD = gnu99;
				GCC_GENERATE_TEST_COVERAGE_FILES = NO;
				GCC_INSTRUMENT_PROGRAM_FLOW_ARCS = NO;
				GCC_WARN_64_TO_32_BIT_CONVERSION = YES;
				GCC_WARN_ABOUT_RETURN_TYPE = YES;
				GCC_WARN_UNUSED_VARIABLE = YES;
				HEADER_SEARCH_PATHS = (
					RBSplitView/Source/,
					"\"$(SRCROOT)/objective-git/libgit2/include\"",
					"$(inherited)",
				);
				MACOSX_DEPLOYMENT_TARGET = 10.7;
				OTHER_LDFLAGS = "";
				SDKROOT = macosx;
			};
			name = Release;
		};
		C3FA473213D0F8E300AC4F9B /* Debug */ = {
			isa = XCBuildConfiguration;
			buildSettings = {
				ALWAYS_SEARCH_USER_PATHS = NO;
				CLANG_ENABLE_OBJC_ARC = YES;
				COMBINE_HIDPI_IMAGES = YES;
				COPY_PHASE_STRIP = NO;
				GCC_DYNAMIC_NO_PIC = NO;
				GCC_ENABLE_OBJC_EXCEPTIONS = YES;
				GCC_PRECOMPILE_PREFIX_HEADER = YES;
				GCC_PREFIX_HEADER = "Xit/Xit-Prefix.pch";
				INFOPLIST_FILE = "Xit/Xit-Info.plist";
				MACOSX_DEPLOYMENT_TARGET = 10.7;
				PRODUCT_NAME = "$(TARGET_NAME)";
				WRAPPER_EXTENSION = app;
			};
			name = Debug;
		};
		C3FA473313D0F8E300AC4F9B /* Release */ = {
			isa = XCBuildConfiguration;
			buildSettings = {
				ALWAYS_SEARCH_USER_PATHS = NO;
				CLANG_ENABLE_OBJC_ARC = YES;
				COMBINE_HIDPI_IMAGES = YES;
				COPY_PHASE_STRIP = YES;
				DEBUG_INFORMATION_FORMAT = "dwarf-with-dsym";
				GCC_ENABLE_OBJC_EXCEPTIONS = YES;
				GCC_PRECOMPILE_PREFIX_HEADER = YES;
				GCC_PREFIX_HEADER = "Xit/Xit-Prefix.pch";
				INFOPLIST_FILE = "Xit/Xit-Info.plist";
				MACOSX_DEPLOYMENT_TARGET = 10.7;
				PRODUCT_NAME = "$(TARGET_NAME)";
				WRAPPER_EXTENSION = app;
			};
			name = Release;
		};
		C3FA473513D0F8E300AC4F9B /* Debug */ = {
			isa = XCBuildConfiguration;
			buildSettings = {
				ALWAYS_SEARCH_USER_PATHS = NO;
				BUNDLE_LOADER = "$(BUILT_PRODUCTS_DIR)/Xit.app/Contents/MacOS/Xit";
				CLANG_ENABLE_OBJC_ARC = YES;
				COMBINE_HIDPI_IMAGES = YES;
				COPY_PHASE_STRIP = NO;
				FRAMEWORK_SEARCH_PATHS = (
					"$(DEVELOPER_LIBRARY_DIR)/Frameworks",
					"\"$(SRCROOT)\"",
				);
				GCC_DYNAMIC_NO_PIC = NO;
				GCC_ENABLE_OBJC_EXCEPTIONS = YES;
				GCC_PRECOMPILE_PREFIX_HEADER = YES;
				GCC_PREFIX_HEADER = "XitTests/XitTests-Prefix.pch";
				GCC_VERSION = com.apple.compilers.llvm.clang.1_0;
				INFOPLIST_FILE = "XitTests/XitTests-Info.plist";
				OTHER_LDFLAGS = (
					"-framework",
					SenTestingKit,
					$inherited,
				);
				PRODUCT_NAME = "$(TARGET_NAME)";
				SDKROOT = macosx;
				TEST_HOST = "$(BUNDLE_LOADER)";
				WRAPPER_EXTENSION = octest;
			};
			name = Debug;
		};
		C3FA473613D0F8E300AC4F9B /* Release */ = {
			isa = XCBuildConfiguration;
			buildSettings = {
				ALWAYS_SEARCH_USER_PATHS = NO;
				BUNDLE_LOADER = "$(BUILT_PRODUCTS_DIR)/Xit.app/Contents/MacOS/Xit";
				CLANG_ENABLE_OBJC_ARC = YES;
				COMBINE_HIDPI_IMAGES = YES;
				COPY_PHASE_STRIP = YES;
				DEBUG_INFORMATION_FORMAT = "dwarf-with-dsym";
				FRAMEWORK_SEARCH_PATHS = (
					"$(DEVELOPER_LIBRARY_DIR)/Frameworks",
					"\"$(SRCROOT)\"",
				);
				GCC_ENABLE_OBJC_EXCEPTIONS = YES;
				GCC_PRECOMPILE_PREFIX_HEADER = YES;
				GCC_PREFIX_HEADER = "XitTests/XitTests-Prefix.pch";
				GCC_VERSION = com.apple.compilers.llvm.clang.1_0;
				INFOPLIST_FILE = "XitTests/XitTests-Info.plist";
				OTHER_LDFLAGS = (
					"-framework",
					SenTestingKit,
					$inherited,
				);
				PRODUCT_NAME = "$(TARGET_NAME)";
				SDKROOT = macosx;
				TEST_HOST = "$(BUNDLE_LOADER)";
				WRAPPER_EXTENSION = octest;
			};
			name = Release;
		};
/* End XCBuildConfiguration section */

/* Begin XCConfigurationList section */
		C3FA46F613D0F8E200AC4F9B /* Build configuration list for PBXProject "Xit" */ = {
			isa = XCConfigurationList;
			buildConfigurations = (
				C3FA472F13D0F8E300AC4F9B /* Debug */,
				C3D6CF2513D4DEE300D35D4D /* coverage */,
				C3FA473013D0F8E300AC4F9B /* Release */,
			);
			defaultConfigurationIsVisible = 0;
			defaultConfigurationName = Release;
		};
		C3FA473113D0F8E300AC4F9B /* Build configuration list for PBXNativeTarget "Xit" */ = {
			isa = XCConfigurationList;
			buildConfigurations = (
				C3FA473213D0F8E300AC4F9B /* Debug */,
				C3D6CF2613D4DEE300D35D4D /* coverage */,
				C3FA473313D0F8E300AC4F9B /* Release */,
			);
			defaultConfigurationIsVisible = 0;
			defaultConfigurationName = Release;
		};
		C3FA473413D0F8E300AC4F9B /* Build configuration list for PBXNativeTarget "XitTests" */ = {
			isa = XCConfigurationList;
			buildConfigurations = (
				C3FA473513D0F8E300AC4F9B /* Debug */,
				C3D6CF2713D4DEE300D35D4D /* coverage */,
				C3FA473613D0F8E300AC4F9B /* Release */,
			);
			defaultConfigurationIsVisible = 0;
			defaultConfigurationName = Release;
		};
/* End XCConfigurationList section */
	};
	rootObject = C3FA46F313D0F8E200AC4F9B /* Project object */;
}<|MERGE_RESOLUTION|>--- conflicted
+++ resolved
@@ -429,13 +429,10 @@
 				31A8939A13E9D5B4008BE0C2 /* XTCommitViewController.h */,
 				31A8939B13E9D5B4008BE0C2 /* XTCommitViewController.m */,
 				31A8939C13E9D5B4008BE0C2 /* XTCommitViewController.xib */,
-<<<<<<< HEAD
 				89D6FE6D17D2F89D00633798 /* XTCommitHeaderViewController.h */,
 				89D6FE6E17D2F89D00633798 /* XTCommitHeaderViewController.m */,
-=======
 				DD858B1D17FFDCB900264F7D /* XTTextPreviewController.h */,
 				DD858B1E17FFDCB900264F7D /* XTTextPreviewController.m */,
->>>>>>> ec59fdf2
 			);
 			name = Views;
 			sourceTree = "<group>";
@@ -1038,11 +1035,8 @@
 				895229711786F7AB00EE514C /* XTToolbarDelegate.m in Sources */,
 				DD96C9CE176EBD470003A30C /* GTRepository+Xit.m in Sources */,
 				895229CE17A95D0500EE514C /* XTSubmoduleItem.m in Sources */,
-<<<<<<< HEAD
 				89D6FE6F17D2F89D00633798 /* XTCommitHeaderViewController.m in Sources */,
-=======
 				DD858B1F17FFDCB900264F7D /* XTTextPreviewController.m in Sources */,
->>>>>>> ec59fdf2
 			);
 			runOnlyForDeploymentPostprocessing = 0;
 		};
@@ -1060,11 +1054,8 @@
 				89FE824815A716E800E2EA2A /* XTRepositoryTests.m in Sources */,
 				DDB9319516EC12B100A6ABC6 /* XTRefTokenTest.m in Sources */,
 				89CD209217089D220051C3D4 /* XTCategoryTests.m in Sources */,
-<<<<<<< HEAD
 				89D6FE7D17D8457700633798 /* XTCommitHeaderTest.m in Sources */,
-=======
 				DD858B341801B53D00264F7D /* XTFileViewControllerTest.m in Sources */,
->>>>>>> ec59fdf2
 			);
 			runOnlyForDeploymentPostprocessing = 0;
 		};
