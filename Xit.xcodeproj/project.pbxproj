--- conflicted
+++ resolved
@@ -114,11 +114,8 @@
 		C91F34761D306506005F9BDF /* Siesta.framework in CopyFiles */ = {isa = PBXBuildFile; fileRef = C91F346F1D30647E005F9BDF /* Siesta.framework */; settings = {ATTRIBUTES = (CodeSignOnCopy, RemoveHeadersOnCopy, ); }; };
 		C91F34781D30656B005F9BDF /* XTServices.swift in Sources */ = {isa = PBXBuildFile; fileRef = C91F34771D30656B005F9BDF /* XTServices.swift */; };
 		C926804E1D074EC500E422FA /* XTFileChangesModel.swift in Sources */ = {isa = PBXBuildFile; fileRef = C926804D1D074EC500E422FA /* XTFileChangesModel.swift */; };
-<<<<<<< HEAD
 		C929D03B1D400B3B00D7DC52 /* XTRemote.swift in Sources */ = {isa = PBXBuildFile; fileRef = C929D03A1D400B3B00D7DC52 /* XTRemote.swift */; };
-=======
 		C929D0461D415F6F00D7DC52 /* MiscExtensions.swift in Sources */ = {isa = PBXBuildFile; fileRef = C929D0451D415F6F00D7DC52 /* MiscExtensions.swift */; };
->>>>>>> a854e9b1
 		C92A7B261D1DD1CD00D2B944 /* folderTemplate.png in Resources */ = {isa = PBXBuildFile; fileRef = C92A7B241D1DD1CD00D2B944 /* folderTemplate.png */; };
 		C92A7B271D1DD1CD00D2B944 /* folderTemplate@2x.png in Resources */ = {isa = PBXBuildFile; fileRef = C92A7B251D1DD1CD00D2B944 /* folderTemplate@2x.png */; };
 		C94866B61D256C24000BDB0A /* XTFetchController.swift in Sources */ = {isa = PBXBuildFile; fileRef = C94866B51D256C24000BDB0A /* XTFetchController.swift */; };
@@ -443,11 +440,8 @@
 		C91F34631D30647D005F9BDF /* Siesta.xcodeproj */ = {isa = PBXFileReference; lastKnownFileType = "wrapper.pb-project"; name = Siesta.xcodeproj; path = siesta/Siesta.xcodeproj; sourceTree = "<group>"; };
 		C91F34771D30656B005F9BDF /* XTServices.swift */ = {isa = PBXFileReference; fileEncoding = 4; lastKnownFileType = sourcecode.swift; path = XTServices.swift; sourceTree = "<group>"; };
 		C926804D1D074EC500E422FA /* XTFileChangesModel.swift */ = {isa = PBXFileReference; fileEncoding = 4; lastKnownFileType = sourcecode.swift; path = XTFileChangesModel.swift; sourceTree = "<group>"; };
-<<<<<<< HEAD
 		C929D03A1D400B3B00D7DC52 /* XTRemote.swift */ = {isa = PBXFileReference; fileEncoding = 4; lastKnownFileType = sourcecode.swift; path = XTRemote.swift; sourceTree = "<group>"; };
-=======
 		C929D0451D415F6F00D7DC52 /* MiscExtensions.swift */ = {isa = PBXFileReference; fileEncoding = 4; lastKnownFileType = sourcecode.swift; path = MiscExtensions.swift; sourceTree = "<group>"; };
->>>>>>> a854e9b1
 		C92A7B241D1DD1CD00D2B944 /* folderTemplate.png */ = {isa = PBXFileReference; lastKnownFileType = image.png; path = folderTemplate.png; sourceTree = "<group>"; };
 		C92A7B251D1DD1CD00D2B944 /* folderTemplate@2x.png */ = {isa = PBXFileReference; lastKnownFileType = image.png; path = "folderTemplate@2x.png"; sourceTree = "<group>"; };
 		C94866B51D256C24000BDB0A /* XTFetchController.swift */ = {isa = PBXFileReference; fileEncoding = 4; lastKnownFileType = sourcecode.swift; path = XTFetchController.swift; sourceTree = "<group>"; };
