// !$*UTF8*$!
{
	archiveVersion = 1;
	classes = {
	};
	objectVersion = 46;
	objects = {

/* Begin PBXBuildFile section */
		313014AC13EB656B0017A2A1 /* XTSideBarDataSorceTests.m in Sources */ = {isa = PBXBuildFile; fileRef = 313014A913EB653F0017A2A1 /* XTSideBarDataSorceTests.m */; };
		3174966813DF8A0C004C5546 /* XTSideBarDataSource.m in Sources */ = {isa = PBXBuildFile; fileRef = 3174966713DF8A0C004C5546 /* XTSideBarDataSource.m */; };
		3199BABD142079BB008AAA4F /* XTFileListDataSourceTest.m in Sources */ = {isa = PBXBuildFile; fileRef = 3199BABC142079BB008AAA4F /* XTFileListDataSourceTest.m */; };
		3199BAC014207CFB008AAA4F /* XTFileTreeDataSource.m in Sources */ = {isa = PBXBuildFile; fileRef = 3199BABF14207CFB008AAA4F /* XTFileTreeDataSource.m */; };
		31A893A013E9DA5B008BE0C2 /* WebKit.framework in Frameworks */ = {isa = PBXBuildFile; fileRef = 31A8939F13E9DA5B008BE0C2 /* WebKit.framework */; };
		31C7C12E13EC738200A65FE9 /* NSMutableDictionary+MultiObjectForKey.m in Sources */ = {isa = PBXBuildFile; fileRef = 31C7C12D13EC738200A65FE9 /* NSMutableDictionary+MultiObjectForKey.m */; };
		31C7C13313ECC74C00A65FE9 /* XTHistoryViewController.m in Sources */ = {isa = PBXBuildFile; fileRef = 31C7C13113ECC74C00A65FE9 /* XTHistoryViewController.m */; };
		31C7C13413ECC74C00A65FE9 /* XTHistoryViewController.xib in Resources */ = {isa = PBXBuildFile; fileRef = 31C7C13213ECC74C00A65FE9 /* XTHistoryViewController.xib */; };
		31F1E87F13D3B51200F3B317 /* XTRepository+Commands.m in Sources */ = {isa = PBXBuildFile; fileRef = C3BC055713D1133000C3CF1A /* XTRepository+Commands.m */; };
		89039F561703A9FC000949A8 /* html in Resources */ = {isa = PBXBuildFile; fileRef = 89039F551703A9FC000949A8 /* html */; };
		8916E4E61D4CF297003DC223 /* XTRepository.swift in Sources */ = {isa = PBXBuildFile; fileRef = 8916E4E51D4CF297003DC223 /* XTRepository.swift */; };
		894C8D931CA44A44001A4B80 /* stagingTemplate.png in Resources */ = {isa = PBXBuildFile; fileRef = 894C8D911CA44A44001A4B80 /* stagingTemplate.png */; };
		894C8D941CA44A44001A4B80 /* stagingTemplate@2x.png in Resources */ = {isa = PBXBuildFile; fileRef = 894C8D921CA44A44001A4B80 /* stagingTemplate@2x.png */; };
		894C8DAC1CBC0A1B001A4B80 /* XTFileListView.m in Sources */ = {isa = PBXBuildFile; fileRef = 894C8DAB1CBC0A1B001A4B80 /* XTFileListView.m */; };
		894C8DBD1CC12F3E001A4B80 /* XTPreviewController.m in Sources */ = {isa = PBXBuildFile; fileRef = 894C8DBB1CC12F3E001A4B80 /* XTPreviewController.m */; };
		895229661786F6F900EE514C /* FHTDelegate.m in Sources */ = {isa = PBXBuildFile; fileRef = 8952295F1786F6F900EE514C /* FHTDelegate.m */; };
		895229671786F6F900EE514C /* FHTItemView.m in Sources */ = {isa = PBXBuildFile; fileRef = 895229611786F6F900EE514C /* FHTItemView.m */; };
		895229681786F6F900EE514C /* FHTLCDStatusView.m in Sources */ = {isa = PBXBuildFile; fileRef = 895229631786F6F900EE514C /* FHTLCDStatusView.m */; };
		895229691786F6F900EE514C /* FHTToolbar.m in Sources */ = {isa = PBXBuildFile; fileRef = 895229651786F6F900EE514C /* FHTToolbar.m */; };
		895229711786F7AB00EE514C /* XTToolbarDelegate.m in Sources */ = {isa = PBXBuildFile; fileRef = 895229701786F7AB00EE514C /* XTToolbarDelegate.m */; };
		895869A81D0869D1003A9AF0 /* branchTemplate.png in Resources */ = {isa = PBXBuildFile; fileRef = 895869A41D0869D1003A9AF0 /* branchTemplate.png */; };
		895869A91D0869D1003A9AF0 /* branchTemplate@2x.png in Resources */ = {isa = PBXBuildFile; fileRef = 895869A51D0869D1003A9AF0 /* branchTemplate@2x.png */; };
		895869AA1D0869D1003A9AF0 /* cloudTemplate.png in Resources */ = {isa = PBXBuildFile; fileRef = 895869A61D0869D1003A9AF0 /* cloudTemplate.png */; };
		895869AB1D0869D1003A9AF0 /* cloudTemplate@2x.png in Resources */ = {isa = PBXBuildFile; fileRef = 895869A71D0869D1003A9AF0 /* cloudTemplate@2x.png */; };
		895869BC1D088A46003A9AF0 /* stashTemplate.png in Resources */ = {isa = PBXBuildFile; fileRef = 895869B61D088A46003A9AF0 /* stashTemplate.png */; };
		895869BD1D088A46003A9AF0 /* stashTemplate@2x.png in Resources */ = {isa = PBXBuildFile; fileRef = 895869B71D088A46003A9AF0 /* stashTemplate@2x.png */; };
		895869BE1D088A46003A9AF0 /* submoduleTemplate.png in Resources */ = {isa = PBXBuildFile; fileRef = 895869B81D088A46003A9AF0 /* submoduleTemplate.png */; };
		895869BF1D088A46003A9AF0 /* submoduleTemplate@2x.png in Resources */ = {isa = PBXBuildFile; fileRef = 895869B91D088A46003A9AF0 /* submoduleTemplate@2x.png */; };
		895869C01D088A46003A9AF0 /* tagTemplate.png in Resources */ = {isa = PBXBuildFile; fileRef = 895869BA1D088A46003A9AF0 /* tagTemplate.png */; };
		895869C11D088A46003A9AF0 /* tagTemplate@2x.png in Resources */ = {isa = PBXBuildFile; fileRef = 895869BB1D088A46003A9AF0 /* tagTemplate@2x.png */; };
		895DEEF6142CECB7001763FC /* XTSideBarTableCellView.m in Sources */ = {isa = PBXBuildFile; fileRef = 895DEEF5142CECB7001763FC /* XTSideBarTableCellView.m */; };
		896B05D015796D2A003B0C24 /* XTHistoryViewControllerTest.m in Sources */ = {isa = PBXBuildFile; fileRef = 896B05CF15796D2A003B0C24 /* XTHistoryViewControllerTest.m */; };
		89794F671452839500E38ACC /* XTStatusView.xib in Resources */ = {isa = PBXBuildFile; fileRef = 89794F651452839500E38ACC /* XTStatusView.xib */; };
		89794F8C1458CC9B00E38ACC /* XTOutputViewController.m in Sources */ = {isa = PBXBuildFile; fileRef = 89794F8A1458CC9B00E38ACC /* XTOutputViewController.m */; };
		89794F8D1458CC9B00E38ACC /* XTOutputViewController.xib in Resources */ = {isa = PBXBuildFile; fileRef = 89794F8B1458CC9B00E38ACC /* XTOutputViewController.xib */; };
		89991CDD144E3FF400097A99 /* XTStatusView.m in Sources */ = {isa = PBXBuildFile; fileRef = 89991CDC144E3FF400097A99 /* XTStatusView.m */; };
		899DB1921CE109C700760270 /* XTWorkspaceTreeBuilder.swift in Sources */ = {isa = PBXBuildFile; fileRef = 899DB18D1CE0EA3A00760270 /* XTWorkspaceTreeBuilder.swift */; };
		899DB1A21CE5022400760270 /* XTCommitEntryController.swift in Sources */ = {isa = PBXBuildFile; fileRef = 899DB1A01CE5022400760270 /* XTCommitEntryController.swift */; };
		899DB1A31CE5022400760270 /* XTCommitEntryController.xib in Resources */ = {isa = PBXBuildFile; fileRef = 899DB1A11CE5022400760270 /* XTCommitEntryController.xib */; };
		89A6EA2814478DA40089B212 /* XTAppDelegate.m in Sources */ = {isa = PBXBuildFile; fileRef = 89A6EA2714478DA40089B212 /* XTAppDelegate.m */; };
		89AC82431806769A00402955 /* XTWebViewController.m in Sources */ = {isa = PBXBuildFile; fileRef = 89AC82421806769A00402955 /* XTWebViewController.m */; };
		89BEB8BC157B587600FED57B /* OCMock.framework in CopyFiles */ = {isa = PBXBuildFile; fileRef = DD592095156EEF40005FBB0F /* OCMock.framework */; };
		89C9276B1D368C020074F71A /* XTSideBarDataSource.swift in Sources */ = {isa = PBXBuildFile; fileRef = 89C9276A1D368C020074F71A /* XTSideBarDataSource.swift */; };
		89C927751D36A2180074F71A /* XTSubmodule.swift in Sources */ = {isa = PBXBuildFile; fileRef = 89C927741D36A2180074F71A /* XTSubmodule.swift */; };
		89C927781D36A5890074F71A /* XTTag.swift in Sources */ = {isa = PBXBuildFile; fileRef = 89C927771D36A5890074F71A /* XTTag.swift */; };
		89C927881D43B0460074F71A /* XTPullController.swift in Sources */ = {isa = PBXBuildFile; fileRef = 89C927871D43B0460074F71A /* XTPullController.swift */; };
		89C927941D43B23B0074F71A /* XTRepository.swift in Sources */ = {isa = PBXBuildFile; fileRef = 89C927931D43B23B0074F71A /* XTRepository.swift */; };
		89CD209217089D220051C3D4 /* XTCategoryTests.m in Sources */ = {isa = PBXBuildFile; fileRef = 89CD209117089D220051C3D4 /* XTCategoryTests.m */; };
		89D47943170894A200C04D89 /* NSAttributedString+XTExtensions.m in Sources */ = {isa = PBXBuildFile; fileRef = 89D47942170894A200C04D89 /* NSAttributedString+XTExtensions.m */; };
		89D6FE6F17D2F89D00633798 /* XTCommitHeaderViewController.m in Sources */ = {isa = PBXBuildFile; fileRef = 89D6FE6E17D2F89D00633798 /* XTCommitHeaderViewController.m */; };
		89D6FE7D17D8457700633798 /* XTCommitHeaderTest.m in Sources */ = {isa = PBXBuildFile; fileRef = 89D6FE7C17D8457700633798 /* XTCommitHeaderTest.m */; };
		89D8BDE91CED1FE700D640AA /* add.png in Resources */ = {isa = PBXBuildFile; fileRef = 89D8BDE71CED1FE700D640AA /* add.png */; };
		89D8BDEA1CED1FE700D640AA /* add@2x.png in Resources */ = {isa = PBXBuildFile; fileRef = 89D8BDE81CED1FE700D640AA /* add@2x.png */; };
		89D8BDF81CED200B00D640AA /* conflict.png in Resources */ = {isa = PBXBuildFile; fileRef = 89D8BDF21CED200B00D640AA /* conflict.png */; };
		89D8BDF91CED200B00D640AA /* conflict@2x.png in Resources */ = {isa = PBXBuildFile; fileRef = 89D8BDF31CED200B00D640AA /* conflict@2x.png */; };
		89D8BDFA1CED200B00D640AA /* delete.png in Resources */ = {isa = PBXBuildFile; fileRef = 89D8BDF41CED200B00D640AA /* delete.png */; };
		89D8BDFB1CED200B00D640AA /* delete@2x.png in Resources */ = {isa = PBXBuildFile; fileRef = 89D8BDF51CED200B00D640AA /* delete@2x.png */; };
		89D8BDFC1CED200B00D640AA /* modify.png in Resources */ = {isa = PBXBuildFile; fileRef = 89D8BDF61CED200B00D640AA /* modify.png */; };
		89D8BDFD1CED200B00D640AA /* modify@2x.png in Resources */ = {isa = PBXBuildFile; fileRef = 89D8BDF71CED200B00D640AA /* modify@2x.png */; };
		89D8BE001CED203900D640AA /* stage.png in Resources */ = {isa = PBXBuildFile; fileRef = 89D8BDFE1CED203900D640AA /* stage.png */; };
		89D8BE011CED203900D640AA /* stage@2x.png in Resources */ = {isa = PBXBuildFile; fileRef = 89D8BDFF1CED203900D640AA /* stage@2x.png */; };
		89D8BE221CF0A4ED00D640AA /* XTRolloverButton.swift in Sources */ = {isa = PBXBuildFile; fileRef = 89D8BE211CF0A4ED00D640AA /* XTRolloverButton.swift */; };
		89D8BE251CF35C7000D640AA /* unstage.png in Resources */ = {isa = PBXBuildFile; fileRef = 89D8BE231CF35C7000D640AA /* unstage.png */; };
		89D8BE261CF35C7000D640AA /* unstage@2x.png in Resources */ = {isa = PBXBuildFile; fileRef = 89D8BE241CF35C7000D640AA /* unstage@2x.png */; };
		89D8BE3B1CF4DB9400D640AA /* XTRepositoryWatcher.m in Sources */ = {isa = PBXBuildFile; fileRef = 89D8BE3A1CF4DB9400D640AA /* XTRepositoryWatcher.m */; };
		89D8BE581CF8E9C900D640AA /* blameTemplate.png in Resources */ = {isa = PBXBuildFile; fileRef = 89D8BE501CF8E9C800D640AA /* blameTemplate.png */; };
		89D8BE591CF8E9C900D640AA /* blameTemplate@2x.png in Resources */ = {isa = PBXBuildFile; fileRef = 89D8BE511CF8E9C800D640AA /* blameTemplate@2x.png */; };
		89D8BE5A1CF8E9C900D640AA /* diffTemplate.png in Resources */ = {isa = PBXBuildFile; fileRef = 89D8BE521CF8E9C800D640AA /* diffTemplate.png */; };
		89D8BE5B1CF8E9C900D640AA /* diffTemplate@2x.png in Resources */ = {isa = PBXBuildFile; fileRef = 89D8BE531CF8E9C800D640AA /* diffTemplate@2x.png */; };
		89D8BE5C1CF8E9C900D640AA /* historyTemplate.png in Resources */ = {isa = PBXBuildFile; fileRef = 89D8BE541CF8E9C800D640AA /* historyTemplate.png */; };
		89D8BE5D1CF8E9C900D640AA /* historyTemplate@2x.png in Resources */ = {isa = PBXBuildFile; fileRef = 89D8BE551CF8E9C800D640AA /* historyTemplate@2x.png */; };
		89D8BE5E1CF8E9C900D640AA /* textTemplate.png in Resources */ = {isa = PBXBuildFile; fileRef = 89D8BE561CF8E9C800D640AA /* textTemplate.png */; };
		89D8BE5F1CF8E9C900D640AA /* textTemplate@2x.png in Resources */ = {isa = PBXBuildFile; fileRef = 89D8BE571CF8E9C900D640AA /* textTemplate@2x.png */; };
		89E927DD17E972D60093DA6C /* WebKit.framework in Frameworks */ = {isa = PBXBuildFile; fileRef = 31A8939F13E9DA5B008BE0C2 /* WebKit.framework */; };
		89E927DF17E977340093DA6C /* expected header.html in Resources */ = {isa = PBXBuildFile; fileRef = 89E927DE17E977340093DA6C /* expected header.html */; };
		89FE824815A716E800E2EA2A /* XTRepositoryTests.m in Sources */ = {isa = PBXBuildFile; fileRef = 89FE824715A716E800E2EA2A /* XTRepositoryTests.m */; };
		C358653114048A3F00060C53 /* XTRepository.m in Sources */ = {isa = PBXBuildFile; fileRef = C358653014048A3F00060C53 /* XTRepository.m */; };
		C3FA470113D0F8E200AC4F9B /* Cocoa.framework in Frameworks */ = {isa = PBXBuildFile; fileRef = C3FA470013D0F8E200AC4F9B /* Cocoa.framework */; };
		C3FA470B13D0F8E200AC4F9B /* InfoPlist.strings in Resources */ = {isa = PBXBuildFile; fileRef = C3FA470913D0F8E200AC4F9B /* InfoPlist.strings */; };
		C3FA470E13D0F8E200AC4F9B /* main.m in Sources */ = {isa = PBXBuildFile; fileRef = C3FA470D13D0F8E200AC4F9B /* main.m */; };
		C3FA471113D0F8E200AC4F9B /* Credits.rtf in Resources */ = {isa = PBXBuildFile; fileRef = C3FA470F13D0F8E200AC4F9B /* Credits.rtf */; };
		C3FA471413D0F8E200AC4F9B /* XTDocument.m in Sources */ = {isa = PBXBuildFile; fileRef = C3FA471313D0F8E200AC4F9B /* XTDocument.m */; };
		C3FA471713D0F8E200AC4F9B /* XTDocument.xib in Resources */ = {isa = PBXBuildFile; fileRef = C3FA471513D0F8E200AC4F9B /* XTDocument.xib */; };
		C3FA471A13D0F8E300AC4F9B /* MainMenu.xib in Resources */ = {isa = PBXBuildFile; fileRef = C3FA471813D0F8E300AC4F9B /* MainMenu.xib */; };
		C3FA472913D0F8E300AC4F9B /* InfoPlist.strings in Resources */ = {isa = PBXBuildFile; fileRef = C3FA472713D0F8E300AC4F9B /* InfoPlist.strings */; };
		C3FA472E13D0F8E300AC4F9B /* XTTest.m in Sources */ = {isa = PBXBuildFile; fileRef = C3FA472D13D0F8E300AC4F9B /* XTTest.m */; };
		C90FD5961D217D5B00A30570 /* XTFetchPanelController.swift in Sources */ = {isa = PBXBuildFile; fileRef = C90FD5941D217D5B00A30570 /* XTFetchPanelController.swift */; };
		C90FD5971D217D5B00A30570 /* XTFetchPanelController.xib in Resources */ = {isa = PBXBuildFile; fileRef = C90FD5951D217D5B00A30570 /* XTFetchPanelController.xib */; };
		C91610231D1DE994005A3142 /* fetchTemplate.png in Resources */ = {isa = PBXBuildFile; fileRef = C91610191D1DE994005A3142 /* fetchTemplate.png */; };
		C91610241D1DE994005A3142 /* fetchTemplate@2x.png in Resources */ = {isa = PBXBuildFile; fileRef = C916101A1D1DE994005A3142 /* fetchTemplate@2x.png */; };
		C91610251D1DE994005A3142 /* mergeTemplate.png in Resources */ = {isa = PBXBuildFile; fileRef = C916101B1D1DE994005A3142 /* mergeTemplate.png */; };
		C91610261D1DE994005A3142 /* mergeTemplate@2x.png in Resources */ = {isa = PBXBuildFile; fileRef = C916101C1D1DE994005A3142 /* mergeTemplate@2x.png */; };
		C91610271D1DE994005A3142 /* pullRequestTemplate.png in Resources */ = {isa = PBXBuildFile; fileRef = C916101D1D1DE994005A3142 /* pullRequestTemplate.png */; };
		C91610281D1DE994005A3142 /* pullRequestTemplate@2x.png in Resources */ = {isa = PBXBuildFile; fileRef = C916101E1D1DE994005A3142 /* pullRequestTemplate@2x.png */; };
		C91610291D1DE994005A3142 /* pullTemplate.png in Resources */ = {isa = PBXBuildFile; fileRef = C916101F1D1DE994005A3142 /* pullTemplate.png */; };
		C916102A1D1DE994005A3142 /* pullTemplate@2x.png in Resources */ = {isa = PBXBuildFile; fileRef = C91610201D1DE994005A3142 /* pullTemplate@2x.png */; };
		C916102B1D1DE994005A3142 /* pushTemplate.png in Resources */ = {isa = PBXBuildFile; fileRef = C91610211D1DE994005A3142 /* pushTemplate.png */; };
		C916102C1D1DE994005A3142 /* pushTemplate@2x.png in Resources */ = {isa = PBXBuildFile; fileRef = C91610221D1DE994005A3142 /* pushTemplate@2x.png */; };
		C91E9A011D527A1300E128AC /* XTHistoryTableController.swift in Sources */ = {isa = PBXBuildFile; fileRef = C91E9A001D527A1300E128AC /* XTHistoryTableController.swift */; };
		C91F34741D3064CC005F9BDF /* Siesta.framework in Frameworks */ = {isa = PBXBuildFile; fileRef = C91F346F1D30647E005F9BDF /* Siesta.framework */; };
		C91F34761D306506005F9BDF /* Siesta.framework in CopyFiles */ = {isa = PBXBuildFile; fileRef = C91F346F1D30647E005F9BDF /* Siesta.framework */; settings = {ATTRIBUTES = (CodeSignOnCopy, RemoveHeadersOnCopy, ); }; };
		C91F34781D30656B005F9BDF /* XTServices.swift in Sources */ = {isa = PBXBuildFile; fileRef = C91F34771D30656B005F9BDF /* XTServices.swift */; };
		C926804E1D074EC500E422FA /* XTFileChangesModel.swift in Sources */ = {isa = PBXBuildFile; fileRef = C926804D1D074EC500E422FA /* XTFileChangesModel.swift */; };
		C929D03B1D400B3B00D7DC52 /* XTRemote.swift in Sources */ = {isa = PBXBuildFile; fileRef = C929D03A1D400B3B00D7DC52 /* XTRemote.swift */; };
		C929D0461D415F6F00D7DC52 /* MiscExtensions.swift in Sources */ = {isa = PBXBuildFile; fileRef = C929D0451D415F6F00D7DC52 /* MiscExtensions.swift */; };
		C929D0601D42785B00D7DC52 /* XTTeamCityAPI.swift in Sources */ = {isa = PBXBuildFile; fileRef = C929D05F1D42785B00D7DC52 /* XTTeamCityAPI.swift */; };
		C92A7B261D1DD1CD00D2B944 /* folderTemplate.png in Resources */ = {isa = PBXBuildFile; fileRef = C92A7B241D1DD1CD00D2B944 /* folderTemplate.png */; };
		C92A7B271D1DD1CD00D2B944 /* folderTemplate@2x.png in Resources */ = {isa = PBXBuildFile; fileRef = C92A7B251D1DD1CD00D2B944 /* folderTemplate@2x.png */; };
<<<<<<< HEAD
		C936AD0A1D4C0CD400C5ADC3 /* XTPushController.swift in Sources */ = {isa = PBXBuildFile; fileRef = C936AD091D4C0CD400C5ADC3 /* XTPushController.swift */; };
		C936AD0C1D4C0FA900C5ADC3 /* XTPasswordOpController.swift in Sources */ = {isa = PBXBuildFile; fileRef = C936AD0B1D4C0FA900C5ADC3 /* XTPasswordOpController.swift */; };
=======
		C92E30EF1D4FF358001985F7 /* XTCommitHistory.swift in Sources */ = {isa = PBXBuildFile; fileRef = C92E30EE1D4FF358001985F7 /* XTCommitHistory.swift */; };
		C92E30FB1D4FF4F0001985F7 /* XTCommit.swift in Sources */ = {isa = PBXBuildFile; fileRef = C92E30FA1D4FF4F0001985F7 /* XTCommit.swift */; };
>>>>>>> 09780a2d
		C94866B61D256C24000BDB0A /* XTFetchController.swift in Sources */ = {isa = PBXBuildFile; fileRef = C94866B51D256C24000BDB0A /* XTFetchController.swift */; };
		C94866C01D25861E000BDB0A /* XTPasswordPanelController.swift in Sources */ = {isa = PBXBuildFile; fileRef = C94866BE1D25861E000BDB0A /* XTPasswordPanelController.swift */; };
		C94866C11D25861E000BDB0A /* XTPasswordPanelController.xib in Resources */ = {isa = PBXBuildFile; fileRef = C94866BF1D25861E000BDB0A /* XTPasswordPanelController.xib */; };
		C94866C31D258E88000BDB0A /* (null) in Sources */ = {isa = PBXBuildFile; };
		C948D5B71D2C6A4800F72A27 /* XTAccountsPrefsController.swift in Sources */ = {isa = PBXBuildFile; fileRef = C948D5B61D2C6A4800F72A27 /* XTAccountsPrefsController.swift */; };
		C954ABFD1D34455000302160 /* XTBranch.swift in Sources */ = {isa = PBXBuildFile; fileRef = C954ABFC1D34455000302160 /* XTBranch.swift */; };
		C954ABFE1D34455000302160 /* XTBranch.swift in Sources */ = {isa = PBXBuildFile; fileRef = C954ABFC1D34455000302160 /* XTBranch.swift */; };
		C957B84B1D2D53040040F858 /* XTSheetController.swift in Sources */ = {isa = PBXBuildFile; fileRef = C957B84A1D2D53040040F858 /* XTSheetController.swift */; };
		C957B8541D2D533C0040F858 /* XTAddAccountController.swift in Sources */ = {isa = PBXBuildFile; fileRef = C957B8531D2D533C0040F858 /* XTAddAccountController.swift */; };
		C957B85B1D2D6A3C0040F858 /* bitbucketTemplate.png in Resources */ = {isa = PBXBuildFile; fileRef = C957B8571D2D6A3C0040F858 /* bitbucketTemplate.png */; };
		C957B85C1D2D6A3C0040F858 /* bitbucketTemplate@2x.png in Resources */ = {isa = PBXBuildFile; fileRef = C957B8581D2D6A3C0040F858 /* bitbucketTemplate@2x.png */; };
		C957B85D1D2D6A3C0040F858 /* githubTemplate.png in Resources */ = {isa = PBXBuildFile; fileRef = C957B8591D2D6A3C0040F858 /* githubTemplate.png */; };
		C957B85E1D2D6A3C0040F858 /* githubTemplate@2x.png in Resources */ = {isa = PBXBuildFile; fileRef = C957B85A1D2D6A3C0040F858 /* githubTemplate@2x.png */; };
		C957B8611D2D6D900040F858 /* teamcityTemplate.png in Resources */ = {isa = PBXBuildFile; fileRef = C957B85F1D2D6D900040F858 /* teamcityTemplate.png */; };
		C957B8621D2D6D900040F858 /* teamcityTemplate@2x.png in Resources */ = {isa = PBXBuildFile; fileRef = C957B8601D2D6D900040F858 /* teamcityTemplate@2x.png */; };
		C957B8661D2D8D500040F858 /* XTKeychain.swift in Sources */ = {isa = PBXBuildFile; fileRef = C957B8651D2D8D500040F858 /* XTKeychain.swift */; };
		C957B8721D2DB44E0040F858 /* XTRemoteSheetController.swift in Sources */ = {isa = PBXBuildFile; fileRef = C957B8701D2DB44E0040F858 /* XTRemoteSheetController.swift */; };
		C957B8731D2DB44E0040F858 /* XTRemoteSheetController.xib in Resources */ = {isa = PBXBuildFile; fileRef = C957B8711D2DB44E0040F858 /* XTRemoteSheetController.xib */; };
		C957B87C1D2DBBC00040F858 /* XTAccountsManager.swift in Sources */ = {isa = PBXBuildFile; fileRef = C957B87B1D2DBBC00040F858 /* XTAccountsManager.swift */; };
		C96F65461D53A6CE001B2557 /* XTHistoryCellView.swift in Sources */ = {isa = PBXBuildFile; fileRef = C96F65451D53A6CE001B2557 /* XTHistoryCellView.swift */; };
		C9B753671D651ECC005A53CC /* XTActivityViewController.swift in Sources */ = {isa = PBXBuildFile; fileRef = C9B753661D651ECC005A53CC /* XTActivityViewController.swift */; };
		C9BAE60A1D2FFA8B00A87F13 /* XTConfig.swift in Sources */ = {isa = PBXBuildFile; fileRef = C9BAE6091D2FFA8B00A87F13 /* XTConfig.swift */; };
		C9BAE6141D3039C500A87F13 /* XTOperationController.swift in Sources */ = {isa = PBXBuildFile; fileRef = C9BAE6131D3039C500A87F13 /* XTOperationController.swift */; };
		C9BAE61E1D303A8100A87F13 /* XTRemoteOptionsController.swift in Sources */ = {isa = PBXBuildFile; fileRef = C9BAE61D1D303A8100A87F13 /* XTRemoteOptionsController.swift */; };
		C9C7730C1D26EE1C00329493 /* XTPrefsWindowController.swift in Sources */ = {isa = PBXBuildFile; fileRef = C9C7730A1D26EE1C00329493 /* XTPrefsWindowController.swift */; };
		C9DAB5AF1D47C23900586854 /* XTTeamCityTest.swift in Sources */ = {isa = PBXBuildFile; fileRef = C9DAB5AE1D47C23900586854 /* XTTeamCityTest.swift */; };
		C9DAB5CD1D4A4EA700586854 /* Git-Icon-1788C.png in Resources */ = {isa = PBXBuildFile; fileRef = C9DAB5CC1D4A4EA700586854 /* Git-Icon-1788C.png */; };
		C9DAB5D01D4A4F0300586854 /* XTGitPrefsController.swift in Sources */ = {isa = PBXBuildFile; fileRef = C9DAB5CE1D4A4F0300586854 /* XTGitPrefsController.swift */; };
		C9DAB5D31D4A8D2000586854 /* Preferences.storyboard in Resources */ = {isa = PBXBuildFile; fileRef = C9DAB5D21D4A8D2000586854 /* Preferences.storyboard */; };
		C9E640121D1095C700192454 /* XTFileChangesModelTest.swift in Sources */ = {isa = PBXBuildFile; fileRef = C9E640111D1095C700192454 /* XTFileChangesModelTest.swift */; };
		C9E9A37D1D0B5706007BFABF /* XTWindowController.swift in Sources */ = {isa = PBXBuildFile; fileRef = C9E9A37C1D0B5706007BFABF /* XTWindowController.swift */; };
		C9EB87241D01D93400C47D13 /* XTStash.swift in Sources */ = {isa = PBXBuildFile; fileRef = C9EB87231D01D93400C47D13 /* XTStash.swift */; };
		C9EB87321D05D35800C47D13 /* XTStashTest.swift in Sources */ = {isa = PBXBuildFile; fileRef = C9EB87311D05D35800C47D13 /* XTStashTest.swift */; };
		C9F78B141D0896AF008490EA /* XTSidebarItem.swift in Sources */ = {isa = PBXBuildFile; fileRef = C9F78B131D0896AF008490EA /* XTSidebarItem.swift */; };
		C9F7A0A51D2EF54E00BB8526 /* XTConfigTest.swift in Sources */ = {isa = PBXBuildFile; fileRef = C9F7A0A41D2EF54E00BB8526 /* XTConfigTest.swift */; };
		C9FCC1D11D50EB1A00AC398E /* XTCommitHistoryTest.swift in Sources */ = {isa = PBXBuildFile; fileRef = C9FCC1D01D50EB1A00AC398E /* XTCommitHistoryTest.swift */; };
		DD00725613E76DFB003B4120 /* Xit.icns in Resources */ = {isa = PBXBuildFile; fileRef = DD00725513E76DFB003B4120 /* Xit.icns */; };
		DD07B07816A5D2A80012AC19 /* XTSideBarOutlineView.m in Sources */ = {isa = PBXBuildFile; fileRef = DD07B07716A5D2A80012AC19 /* XTSideBarOutlineView.m */; };
		DD07B08916B313A60012AC19 /* XTRefFormatter.m in Sources */ = {isa = PBXBuildFile; fileRef = DD07B08816B313A60012AC19 /* XTRefFormatter.m */; };
		DD3D94F318254442004AF532 /* XTFileListDataSourceBase.m in Sources */ = {isa = PBXBuildFile; fileRef = DD3D94F218254442004AF532 /* XTFileListDataSourceBase.m */; };
		DD3D9535182B5EC7004AF532 /* XTFileChangesDataSourceTest.m in Sources */ = {isa = PBXBuildFile; fileRef = DD3D9534182B5EC7004AF532 /* XTFileChangesDataSourceTest.m */; };
		DD592093156EEE64005FBB0F /* Cocoa.framework in Frameworks */ = {isa = PBXBuildFile; fileRef = C3FA470013D0F8E200AC4F9B /* Cocoa.framework */; };
		DD592096156EEF40005FBB0F /* OCMock.framework in Frameworks */ = {isa = PBXBuildFile; fileRef = DD592095156EEF40005FBB0F /* OCMock.framework */; };
		DD858B1F17FFDCB900264F7D /* XTTextPreviewController.m in Sources */ = {isa = PBXBuildFile; fileRef = DD858B1E17FFDCB900264F7D /* XTTextPreviewController.m */; };
		DD858B2C1801325500264F7D /* CoreServices.framework in Frameworks */ = {isa = PBXBuildFile; fileRef = DD858B2B1801325500264F7D /* CoreServices.framework */; };
		DD96C931175B76990003A30C /* splitter.png in Resources */ = {isa = PBXBuildFile; fileRef = DD96C930175B76990003A30C /* splitter.png */; };
		DD96C939175ECE690003A30C /* XTFileViewController.m in Sources */ = {isa = PBXBuildFile; fileRef = DD96C938175ECE690003A30C /* XTFileViewController.m */; };
		DD96C9A6176977470003A30C /* ObjectiveGit.framework in Frameworks */ = {isa = PBXBuildFile; fileRef = DD96C99A176976FE0003A30C /* ObjectiveGit.framework */; };
		DD98CFF3181ADFC5008B79C9 /* CFRunLoop+Extensions.c in Sources */ = {isa = PBXBuildFile; fileRef = DD98CFF2181ADFC5008B79C9 /* CFRunLoop+Extensions.c */; };
		DD98D0021822FFE2008B79C9 /* XTFileChangesDataSource.m in Sources */ = {isa = PBXBuildFile; fileRef = DD98D0011822FFE2008B79C9 /* XTFileChangesDataSource.m */; };
		DD997DDA173B409500C7DF82 /* HistoryView Menus.xib in Resources */ = {isa = PBXBuildFile; fileRef = DD997DD8173B409500C7DF82 /* HistoryView Menus.xib */; };
		DD997DF81746F40D00C7DF82 /* XTFileViewController.xib in Resources */ = {isa = PBXBuildFile; fileRef = DD997DF71746F40D00C7DF82 /* XTFileViewController.xib */; };
		DD9C1B8F160239DD0001FE9B /* XTRefToken.m in Sources */ = {isa = PBXBuildFile; fileRef = DD9C1B8E160239DD0001FE9B /* XTRefToken.m */; };
		DD9D5E9C183EA33F00EBC1C7 /* XTFileDiffController.m in Sources */ = {isa = PBXBuildFile; fileRef = DD9D5E9B183EA33F00EBC1C7 /* XTFileDiffController.m */; };
		DDA8A63A17F5B6CE00AD9808 /* added.png in Resources */ = {isa = PBXBuildFile; fileRef = DDA8A63017F5B6CE00AD9808 /* added.png */; };
		DDA8A63B17F5B6CE00AD9808 /* added@2x.png in Resources */ = {isa = PBXBuildFile; fileRef = DDA8A63117F5B6CE00AD9808 /* added@2x.png */; };
		DDA8A63C17F5B6CE00AD9808 /* copied.png in Resources */ = {isa = PBXBuildFile; fileRef = DDA8A63217F5B6CE00AD9808 /* copied.png */; };
		DDA8A63D17F5B6CE00AD9808 /* copied@2x.png in Resources */ = {isa = PBXBuildFile; fileRef = DDA8A63317F5B6CE00AD9808 /* copied@2x.png */; };
		DDA8A63E17F5B6CE00AD9808 /* deleted.png in Resources */ = {isa = PBXBuildFile; fileRef = DDA8A63417F5B6CE00AD9808 /* deleted.png */; };
		DDA8A63F17F5B6CE00AD9808 /* deleted@2x.png in Resources */ = {isa = PBXBuildFile; fileRef = DDA8A63517F5B6CE00AD9808 /* deleted@2x.png */; };
		DDA8A64017F5B6CE00AD9808 /* modified.png in Resources */ = {isa = PBXBuildFile; fileRef = DDA8A63617F5B6CE00AD9808 /* modified.png */; };
		DDA8A64117F5B6CE00AD9808 /* modified@2x.png in Resources */ = {isa = PBXBuildFile; fileRef = DDA8A63717F5B6CE00AD9808 /* modified@2x.png */; };
		DDA8A64217F5B6CE00AD9808 /* renamed.png in Resources */ = {isa = PBXBuildFile; fileRef = DDA8A63817F5B6CE00AD9808 /* renamed.png */; };
		DDA8A64317F5B6CE00AD9808 /* renamed@2x.png in Resources */ = {isa = PBXBuildFile; fileRef = DDA8A63917F5B6CE00AD9808 /* renamed@2x.png */; };
		DDA8A65F17F9ECED00AD9808 /* mixed.png in Resources */ = {isa = PBXBuildFile; fileRef = DDA8A65D17F9ECED00AD9808 /* mixed.png */; };
		DDA8A66017F9ECED00AD9808 /* mixed@2x.png in Resources */ = {isa = PBXBuildFile; fileRef = DDA8A65E17F9ECED00AD9808 /* mixed@2x.png */; };
		DDB9319516EC12B100A6ABC6 /* XTRefTokenTest.m in Sources */ = {isa = PBXBuildFile; fileRef = DDB9319416EC12B100A6ABC6 /* XTRefTokenTest.m */; };
		DDC75B8315D08E8F0087F2D4 /* NSDate+Extensions.m in Sources */ = {isa = PBXBuildFile; fileRef = DDC75B8215D08E8F0087F2D4 /* NSDate+Extensions.m */; };
		DDD4708116F3E7B000CA76FF /* XTPreviewItem.m in Sources */ = {isa = PBXBuildFile; fileRef = DDD4708016F3E7B000CA76FF /* XTPreviewItem.m */; };
		DDD4708516F96F7E00CA76FF /* QuickLook.framework in Frameworks */ = {isa = PBXBuildFile; fileRef = DDD4708416F96F7E00CA76FF /* QuickLook.framework */; };
		DDD4708716F9701600CA76FF /* Quartz.framework in Frameworks */ = {isa = PBXBuildFile; fileRef = DDD4708616F9701600CA76FF /* Quartz.framework */; };
		DDDA447215B0EA4700DF407B /* XTRepository+Parsing.m in Sources */ = {isa = PBXBuildFile; fileRef = DDDA447115B0EA4700DF407B /* XTRepository+Parsing.m */; };
		DDDDAF1418162212009F8BA1 /* XTQueueUtils.c in Sources */ = {isa = PBXBuildFile; fileRef = DDDDAF1318162212009F8BA1 /* XTQueueUtils.c */; };
/* End PBXBuildFile section */

/* Begin PBXContainerItemProxy section */
		89E6384C1C8651E400B7BB42 /* PBXContainerItemProxy */ = {
			isa = PBXContainerItemProxy;
			containerPortal = DD96C98F176976FC0003A30C /* ObjectiveGitFramework.xcodeproj */;
			proxyType = 2;
			remoteGlobalIDString = F879D8361B4B7F7C002D5C07;
			remoteInfo = "ObjectiveGit-iOSTests";
		};
		C3FA472213D0F8E300AC4F9B /* PBXContainerItemProxy */ = {
			isa = PBXContainerItemProxy;
			containerPortal = C3FA46F313D0F8E200AC4F9B /* Project object */;
			proxyType = 1;
			remoteGlobalIDString = C3FA46FB13D0F8E200AC4F9B;
			remoteInfo = Xit;
		};
		C91F346A1D30647E005F9BDF /* PBXContainerItemProxy */ = {
			isa = PBXContainerItemProxy;
			containerPortal = C91F34631D30647D005F9BDF /* Siesta.xcodeproj */;
			proxyType = 2;
			remoteGlobalIDString = DA336E4F1B2E6DDB006F702A;
			remoteInfo = "Siesta iOS";
		};
		C91F346C1D30647E005F9BDF /* PBXContainerItemProxy */ = {
			isa = PBXContainerItemProxy;
			containerPortal = C91F34631D30647D005F9BDF /* Siesta.xcodeproj */;
			proxyType = 2;
			remoteGlobalIDString = DA336E591B2E6DDB006F702A;
			remoteInfo = "SiestaTests iOS";
		};
		C91F346E1D30647E005F9BDF /* PBXContainerItemProxy */ = {
			isa = PBXContainerItemProxy;
			containerPortal = C91F34631D30647D005F9BDF /* Siesta.xcodeproj */;
			proxyType = 2;
			remoteGlobalIDString = 9F2FB51E1C28645E0068DFFA;
			remoteInfo = "Siesta macOS";
		};
		C91F34701D30647E005F9BDF /* PBXContainerItemProxy */ = {
			isa = PBXContainerItemProxy;
			containerPortal = C91F34631D30647D005F9BDF /* Siesta.xcodeproj */;
			proxyType = 2;
			remoteGlobalIDString = 9F0FAFAC1D033FCD00CE1B61;
			remoteInfo = "SiestaTests macOS";
		};
		C91F34721D3064B2005F9BDF /* PBXContainerItemProxy */ = {
			isa = PBXContainerItemProxy;
			containerPortal = C91F34631D30647D005F9BDF /* Siesta.xcodeproj */;
			proxyType = 1;
			remoteGlobalIDString = 9F2FB51D1C28645E0068DFFA;
			remoteInfo = "Siesta macOS";
		};
		DD96C999176976FE0003A30C /* PBXContainerItemProxy */ = {
			isa = PBXContainerItemProxy;
			containerPortal = DD96C98F176976FC0003A30C /* ObjectiveGitFramework.xcodeproj */;
			proxyType = 2;
			remoteGlobalIDString = 8DC2EF5B0486A6940098B216;
			remoteInfo = ObjectiveGit;
		};
		DD96C99B176976FE0003A30C /* PBXContainerItemProxy */ = {
			isa = PBXContainerItemProxy;
			containerPortal = DD96C98F176976FC0003A30C /* ObjectiveGitFramework.xcodeproj */;
			proxyType = 2;
			remoteGlobalIDString = 88F05A6B16011E5400B7AD1D;
			remoteInfo = ObjectiveGitTests;
		};
		DD96C99D176976FE0003A30C /* PBXContainerItemProxy */ = {
			isa = PBXContainerItemProxy;
			containerPortal = DD96C98F176976FC0003A30C /* ObjectiveGitFramework.xcodeproj */;
			proxyType = 2;
			remoteGlobalIDString = 04DB4645133AB57600D9C624;
			remoteInfo = "ObjectiveGit-iOS";
		};
		DD96C9A41769772E0003A30C /* PBXContainerItemProxy */ = {
			isa = PBXContainerItemProxy;
			containerPortal = DD96C98F176976FC0003A30C /* ObjectiveGitFramework.xcodeproj */;
			proxyType = 1;
			remoteGlobalIDString = 8DC2EF4F0486A6940098B216;
			remoteInfo = ObjectiveGit;
		};
/* End PBXContainerItemProxy section */

/* Begin PBXCopyFilesBuildPhase section */
		89BEB8BB157B586F00FED57B /* CopyFiles */ = {
			isa = PBXCopyFilesBuildPhase;
			buildActionMask = 2147483647;
			dstPath = "";
			dstSubfolderSpec = 16;
			files = (
				89BEB8BC157B587600FED57B /* OCMock.framework in CopyFiles */,
			);
			runOnlyForDeploymentPostprocessing = 0;
		};
		C91F34751D3064E6005F9BDF /* CopyFiles */ = {
			isa = PBXCopyFilesBuildPhase;
			buildActionMask = 2147483647;
			dstPath = "";
			dstSubfolderSpec = 10;
			files = (
				C91F34761D306506005F9BDF /* Siesta.framework in CopyFiles */,
			);
			runOnlyForDeploymentPostprocessing = 0;
		};
/* End PBXCopyFilesBuildPhase section */

/* Begin PBXFileReference section */
		313014A913EB653F0017A2A1 /* XTSideBarDataSorceTests.m */ = {isa = PBXFileReference; fileEncoding = 4; indentWidth = 2; lastKnownFileType = sourcecode.c.objc; lineEnding = 0; path = XTSideBarDataSorceTests.m; sourceTree = "<group>"; tabWidth = 2; xcLanguageSpecificationIdentifier = xcode.lang.objc; };
		31355B0713EA139700C33AAB /* CoreFoundation.framework */ = {isa = PBXFileReference; lastKnownFileType = wrapper.framework; name = CoreFoundation.framework; path = System/Library/Frameworks/CoreFoundation.framework; sourceTree = SDKROOT; };
		3174966713DF8A0C004C5546 /* XTSideBarDataSource.m */ = {isa = PBXFileReference; fileEncoding = 4; indentWidth = 2; lastKnownFileType = sourcecode.c.objc; lineEnding = 0; path = XTSideBarDataSource.m; sourceTree = "<group>"; tabWidth = 2; xcLanguageSpecificationIdentifier = xcode.lang.objc; };
		3199BABC142079BB008AAA4F /* XTFileListDataSourceTest.m */ = {isa = PBXFileReference; fileEncoding = 4; lastKnownFileType = sourcecode.c.objc; lineEnding = 0; path = XTFileListDataSourceTest.m; sourceTree = "<group>"; xcLanguageSpecificationIdentifier = xcode.lang.objc; };
		3199BABE14207CFB008AAA4F /* XTFileTreeDataSource.h */ = {isa = PBXFileReference; fileEncoding = 4; lastKnownFileType = sourcecode.c.h; path = XTFileTreeDataSource.h; sourceTree = "<group>"; };
		3199BABF14207CFB008AAA4F /* XTFileTreeDataSource.m */ = {isa = PBXFileReference; fileEncoding = 4; lastKnownFileType = sourcecode.c.objc; lineEnding = 0; path = XTFileTreeDataSource.m; sourceTree = "<group>"; xcLanguageSpecificationIdentifier = xcode.lang.objc; };
		31A8939F13E9DA5B008BE0C2 /* WebKit.framework */ = {isa = PBXFileReference; lastKnownFileType = wrapper.framework; name = WebKit.framework; path = System/Library/Frameworks/WebKit.framework; sourceTree = SDKROOT; };
		31C7C12C13EC738200A65FE9 /* NSMutableDictionary+MultiObjectForKey.h */ = {isa = PBXFileReference; fileEncoding = 4; indentWidth = 2; lastKnownFileType = sourcecode.c.h; path = "NSMutableDictionary+MultiObjectForKey.h"; sourceTree = "<group>"; };
		31C7C12D13EC738200A65FE9 /* NSMutableDictionary+MultiObjectForKey.m */ = {isa = PBXFileReference; fileEncoding = 4; indentWidth = 2; lastKnownFileType = sourcecode.c.objc; path = "NSMutableDictionary+MultiObjectForKey.m"; sourceTree = "<group>"; };
		31C7C13013ECC74C00A65FE9 /* XTHistoryViewController.h */ = {isa = PBXFileReference; fileEncoding = 4; lastKnownFileType = sourcecode.c.h; path = XTHistoryViewController.h; sourceTree = "<group>"; tabWidth = 2; };
		31C7C13113ECC74C00A65FE9 /* XTHistoryViewController.m */ = {isa = PBXFileReference; fileEncoding = 4; lastKnownFileType = sourcecode.c.objc; lineEnding = 0; path = XTHistoryViewController.m; sourceTree = "<group>"; tabWidth = 2; xcLanguageSpecificationIdentifier = xcode.lang.objc; };
		31C7C13213ECC74C00A65FE9 /* XTHistoryViewController.xib */ = {isa = PBXFileReference; fileEncoding = 4; lastKnownFileType = file.xib; path = XTHistoryViewController.xib; sourceTree = "<group>"; };
		31F1E87813D3AC6D00F3B317 /* XTSideBarDataSource.h */ = {isa = PBXFileReference; fileEncoding = 4; indentWidth = 2; lastKnownFileType = sourcecode.c.h; path = XTSideBarDataSource.h; sourceTree = "<group>"; tabWidth = 2; };
		89039F551703A9FC000949A8 /* html */ = {isa = PBXFileReference; lastKnownFileType = folder; path = html; sourceTree = "<group>"; };
		8916E4E51D4CF297003DC223 /* XTRepository.swift */ = {isa = PBXFileReference; fileEncoding = 4; lastKnownFileType = sourcecode.swift; path = XTRepository.swift; sourceTree = "<group>"; };
		894C8D911CA44A44001A4B80 /* stagingTemplate.png */ = {isa = PBXFileReference; lastKnownFileType = image.png; path = stagingTemplate.png; sourceTree = "<group>"; };
		894C8D921CA44A44001A4B80 /* stagingTemplate@2x.png */ = {isa = PBXFileReference; lastKnownFileType = image.png; path = "stagingTemplate@2x.png"; sourceTree = "<group>"; };
		894C8DAA1CBC0A1B001A4B80 /* XTFileListView.h */ = {isa = PBXFileReference; fileEncoding = 4; lastKnownFileType = sourcecode.c.h; path = XTFileListView.h; sourceTree = "<group>"; };
		894C8DAB1CBC0A1B001A4B80 /* XTFileListView.m */ = {isa = PBXFileReference; fileEncoding = 4; lastKnownFileType = sourcecode.c.objc; path = XTFileListView.m; sourceTree = "<group>"; };
		894C8DBA1CC12F3E001A4B80 /* XTPreviewController.h */ = {isa = PBXFileReference; fileEncoding = 4; lastKnownFileType = sourcecode.c.h; path = XTPreviewController.h; sourceTree = "<group>"; };
		894C8DBB1CC12F3E001A4B80 /* XTPreviewController.m */ = {isa = PBXFileReference; fileEncoding = 4; lastKnownFileType = sourcecode.c.objc; path = XTPreviewController.m; sourceTree = "<group>"; };
		894C8DE51CCD06FE001A4B80 /* Xit-Bridging-Header.h */ = {isa = PBXFileReference; lastKnownFileType = sourcecode.c.h; path = "Xit-Bridging-Header.h"; sourceTree = "<group>"; };
		8952295E1786F6F900EE514C /* FHTDelegate.h */ = {isa = PBXFileReference; fileEncoding = 4; lastKnownFileType = sourcecode.c.h; path = FHTDelegate.h; sourceTree = "<group>"; };
		8952295F1786F6F900EE514C /* FHTDelegate.m */ = {isa = PBXFileReference; fileEncoding = 4; lastKnownFileType = sourcecode.c.objc; path = FHTDelegate.m; sourceTree = "<group>"; };
		895229601786F6F900EE514C /* FHTItemView.h */ = {isa = PBXFileReference; fileEncoding = 4; lastKnownFileType = sourcecode.c.h; path = FHTItemView.h; sourceTree = "<group>"; };
		895229611786F6F900EE514C /* FHTItemView.m */ = {isa = PBXFileReference; fileEncoding = 4; lastKnownFileType = sourcecode.c.objc; path = FHTItemView.m; sourceTree = "<group>"; };
		895229621786F6F900EE514C /* FHTLCDStatusView.h */ = {isa = PBXFileReference; fileEncoding = 4; lastKnownFileType = sourcecode.c.h; path = FHTLCDStatusView.h; sourceTree = "<group>"; };
		895229631786F6F900EE514C /* FHTLCDStatusView.m */ = {isa = PBXFileReference; fileEncoding = 4; lastKnownFileType = sourcecode.c.objc; path = FHTLCDStatusView.m; sourceTree = "<group>"; };
		895229641786F6F900EE514C /* FHTToolbar.h */ = {isa = PBXFileReference; fileEncoding = 4; lastKnownFileType = sourcecode.c.h; path = FHTToolbar.h; sourceTree = "<group>"; };
		895229651786F6F900EE514C /* FHTToolbar.m */ = {isa = PBXFileReference; fileEncoding = 4; lastKnownFileType = sourcecode.c.objc; path = FHTToolbar.m; sourceTree = "<group>"; };
		8952296F1786F7AB00EE514C /* XTToolbarDelegate.h */ = {isa = PBXFileReference; fileEncoding = 4; lastKnownFileType = sourcecode.c.h; path = XTToolbarDelegate.h; sourceTree = "<group>"; };
		895229701786F7AB00EE514C /* XTToolbarDelegate.m */ = {isa = PBXFileReference; fileEncoding = 4; lastKnownFileType = sourcecode.c.objc; path = XTToolbarDelegate.m; sourceTree = "<group>"; };
		895869A41D0869D1003A9AF0 /* branchTemplate.png */ = {isa = PBXFileReference; lastKnownFileType = image.png; path = branchTemplate.png; sourceTree = "<group>"; };
		895869A51D0869D1003A9AF0 /* branchTemplate@2x.png */ = {isa = PBXFileReference; lastKnownFileType = image.png; path = "branchTemplate@2x.png"; sourceTree = "<group>"; };
		895869A61D0869D1003A9AF0 /* cloudTemplate.png */ = {isa = PBXFileReference; lastKnownFileType = image.png; path = cloudTemplate.png; sourceTree = "<group>"; };
		895869A71D0869D1003A9AF0 /* cloudTemplate@2x.png */ = {isa = PBXFileReference; lastKnownFileType = image.png; path = "cloudTemplate@2x.png"; sourceTree = "<group>"; };
		895869B61D088A46003A9AF0 /* stashTemplate.png */ = {isa = PBXFileReference; lastKnownFileType = image.png; path = stashTemplate.png; sourceTree = "<group>"; };
		895869B71D088A46003A9AF0 /* stashTemplate@2x.png */ = {isa = PBXFileReference; lastKnownFileType = image.png; path = "stashTemplate@2x.png"; sourceTree = "<group>"; };
		895869B81D088A46003A9AF0 /* submoduleTemplate.png */ = {isa = PBXFileReference; lastKnownFileType = image.png; path = submoduleTemplate.png; sourceTree = "<group>"; };
		895869B91D088A46003A9AF0 /* submoduleTemplate@2x.png */ = {isa = PBXFileReference; lastKnownFileType = image.png; path = "submoduleTemplate@2x.png"; sourceTree = "<group>"; };
		895869BA1D088A46003A9AF0 /* tagTemplate.png */ = {isa = PBXFileReference; lastKnownFileType = image.png; path = tagTemplate.png; sourceTree = "<group>"; };
		895869BB1D088A46003A9AF0 /* tagTemplate@2x.png */ = {isa = PBXFileReference; lastKnownFileType = image.png; path = "tagTemplate@2x.png"; sourceTree = "<group>"; };
		895DEEF4142CECB7001763FC /* XTSideBarTableCellView.h */ = {isa = PBXFileReference; fileEncoding = 4; indentWidth = 2; lastKnownFileType = sourcecode.c.h; path = XTSideBarTableCellView.h; sourceTree = "<group>"; tabWidth = 2; };
		895DEEF5142CECB7001763FC /* XTSideBarTableCellView.m */ = {isa = PBXFileReference; fileEncoding = 4; indentWidth = 2; lastKnownFileType = sourcecode.c.objc; path = XTSideBarTableCellView.m; sourceTree = "<group>"; tabWidth = 2; };
		896B05CF15796D2A003B0C24 /* XTHistoryViewControllerTest.m */ = {isa = PBXFileReference; fileEncoding = 4; indentWidth = 2; lastKnownFileType = sourcecode.c.objc; lineEnding = 0; path = XTHistoryViewControllerTest.m; sourceTree = "<group>"; tabWidth = 2; xcLanguageSpecificationIdentifier = xcode.lang.objc; };
		89794F661452839500E38ACC /* en */ = {isa = PBXFileReference; lastKnownFileType = file.xib; name = en; path = en.lproj/XTStatusView.xib; sourceTree = "<group>"; };
		89794F891458CC9B00E38ACC /* XTOutputViewController.h */ = {isa = PBXFileReference; fileEncoding = 4; indentWidth = 2; lastKnownFileType = sourcecode.c.h; path = XTOutputViewController.h; sourceTree = "<group>"; tabWidth = 2; };
		89794F8A1458CC9B00E38ACC /* XTOutputViewController.m */ = {isa = PBXFileReference; fileEncoding = 4; indentWidth = 2; lastKnownFileType = sourcecode.c.objc; path = XTOutputViewController.m; sourceTree = "<group>"; tabWidth = 2; };
		89794F8B1458CC9B00E38ACC /* XTOutputViewController.xib */ = {isa = PBXFileReference; fileEncoding = 4; lastKnownFileType = file.xib; path = XTOutputViewController.xib; sourceTree = "<group>"; };
		89991CDB144E3FF400097A99 /* XTStatusView.h */ = {isa = PBXFileReference; fileEncoding = 4; indentWidth = 2; lastKnownFileType = sourcecode.c.h; path = XTStatusView.h; sourceTree = "<group>"; tabWidth = 2; };
		89991CDC144E3FF400097A99 /* XTStatusView.m */ = {isa = PBXFileReference; fileEncoding = 4; indentWidth = 2; lastKnownFileType = sourcecode.c.objc; path = XTStatusView.m; sourceTree = "<group>"; tabWidth = 2; };
		899DB18D1CE0EA3A00760270 /* XTWorkspaceTreeBuilder.swift */ = {isa = PBXFileReference; fileEncoding = 4; lastKnownFileType = sourcecode.swift; path = XTWorkspaceTreeBuilder.swift; sourceTree = "<group>"; };
		899DB1A01CE5022400760270 /* XTCommitEntryController.swift */ = {isa = PBXFileReference; fileEncoding = 4; lastKnownFileType = sourcecode.swift; path = XTCommitEntryController.swift; sourceTree = "<group>"; };
		899DB1A11CE5022400760270 /* XTCommitEntryController.xib */ = {isa = PBXFileReference; fileEncoding = 4; lastKnownFileType = file.xib; path = XTCommitEntryController.xib; sourceTree = "<group>"; };
		89A6EA2614478DA40089B212 /* XTAppDelegate.h */ = {isa = PBXFileReference; fileEncoding = 4; indentWidth = 2; lastKnownFileType = sourcecode.c.h; path = XTAppDelegate.h; sourceTree = "<group>"; tabWidth = 2; };
		89A6EA2714478DA40089B212 /* XTAppDelegate.m */ = {isa = PBXFileReference; fileEncoding = 4; indentWidth = 2; lastKnownFileType = sourcecode.c.objc; path = XTAppDelegate.m; sourceTree = "<group>"; tabWidth = 2; };
		89AC82411806769A00402955 /* XTWebViewController.h */ = {isa = PBXFileReference; fileEncoding = 4; lastKnownFileType = sourcecode.c.h; path = XTWebViewController.h; sourceTree = "<group>"; };
		89AC82421806769A00402955 /* XTWebViewController.m */ = {isa = PBXFileReference; fileEncoding = 4; lastKnownFileType = sourcecode.c.objc; path = XTWebViewController.m; sourceTree = "<group>"; };
		89C9276A1D368C020074F71A /* XTSideBarDataSource.swift */ = {isa = PBXFileReference; fileEncoding = 4; lastKnownFileType = sourcecode.swift; lineEnding = 0; path = XTSideBarDataSource.swift; sourceTree = "<group>"; xcLanguageSpecificationIdentifier = xcode.lang.swift; };
		89C927741D36A2180074F71A /* XTSubmodule.swift */ = {isa = PBXFileReference; fileEncoding = 4; lastKnownFileType = sourcecode.swift; path = XTSubmodule.swift; sourceTree = "<group>"; };
		89C927771D36A5890074F71A /* XTTag.swift */ = {isa = PBXFileReference; fileEncoding = 4; lastKnownFileType = sourcecode.swift; path = XTTag.swift; sourceTree = "<group>"; };
		89C927871D43B0460074F71A /* XTPullController.swift */ = {isa = PBXFileReference; fileEncoding = 4; lastKnownFileType = sourcecode.swift; path = XTPullController.swift; sourceTree = "<group>"; };
		89C927931D43B23B0074F71A /* XTRepository.swift */ = {isa = PBXFileReference; fileEncoding = 4; lastKnownFileType = sourcecode.swift; path = XTRepository.swift; sourceTree = "<group>"; };
		89CD209017089D220051C3D4 /* XTCategoryTests.h */ = {isa = PBXFileReference; fileEncoding = 4; indentWidth = 2; lastKnownFileType = sourcecode.c.h; path = XTCategoryTests.h; sourceTree = "<group>"; tabWidth = 2; };
		89CD209117089D220051C3D4 /* XTCategoryTests.m */ = {isa = PBXFileReference; fileEncoding = 4; indentWidth = 2; lastKnownFileType = sourcecode.c.objc; path = XTCategoryTests.m; sourceTree = "<group>"; tabWidth = 2; };
		89D47941170894A200C04D89 /* NSAttributedString+XTExtensions.h */ = {isa = PBXFileReference; fileEncoding = 4; indentWidth = 2; lastKnownFileType = sourcecode.c.h; path = "NSAttributedString+XTExtensions.h"; sourceTree = "<group>"; };
		89D47942170894A200C04D89 /* NSAttributedString+XTExtensions.m */ = {isa = PBXFileReference; fileEncoding = 4; indentWidth = 2; lastKnownFileType = sourcecode.c.objc; path = "NSAttributedString+XTExtensions.m"; sourceTree = "<group>"; };
		89D6FE6D17D2F89D00633798 /* XTCommitHeaderViewController.h */ = {isa = PBXFileReference; fileEncoding = 4; lastKnownFileType = sourcecode.c.h; path = XTCommitHeaderViewController.h; sourceTree = "<group>"; };
		89D6FE6E17D2F89D00633798 /* XTCommitHeaderViewController.m */ = {isa = PBXFileReference; fileEncoding = 4; lastKnownFileType = sourcecode.c.objc; path = XTCommitHeaderViewController.m; sourceTree = "<group>"; };
		89D6FE7C17D8457700633798 /* XTCommitHeaderTest.m */ = {isa = PBXFileReference; fileEncoding = 4; lastKnownFileType = sourcecode.c.objc; path = XTCommitHeaderTest.m; sourceTree = "<group>"; };
		89D8BDE71CED1FE700D640AA /* add.png */ = {isa = PBXFileReference; lastKnownFileType = image.png; path = add.png; sourceTree = "<group>"; };
		89D8BDE81CED1FE700D640AA /* add@2x.png */ = {isa = PBXFileReference; lastKnownFileType = image.png; path = "add@2x.png"; sourceTree = "<group>"; };
		89D8BDF21CED200B00D640AA /* conflict.png */ = {isa = PBXFileReference; lastKnownFileType = image.png; path = conflict.png; sourceTree = "<group>"; };
		89D8BDF31CED200B00D640AA /* conflict@2x.png */ = {isa = PBXFileReference; lastKnownFileType = image.png; path = "conflict@2x.png"; sourceTree = "<group>"; };
		89D8BDF41CED200B00D640AA /* delete.png */ = {isa = PBXFileReference; lastKnownFileType = image.png; path = delete.png; sourceTree = "<group>"; };
		89D8BDF51CED200B00D640AA /* delete@2x.png */ = {isa = PBXFileReference; lastKnownFileType = image.png; path = "delete@2x.png"; sourceTree = "<group>"; };
		89D8BDF61CED200B00D640AA /* modify.png */ = {isa = PBXFileReference; lastKnownFileType = image.png; path = modify.png; sourceTree = "<group>"; };
		89D8BDF71CED200B00D640AA /* modify@2x.png */ = {isa = PBXFileReference; lastKnownFileType = image.png; path = "modify@2x.png"; sourceTree = "<group>"; };
		89D8BDFE1CED203900D640AA /* stage.png */ = {isa = PBXFileReference; lastKnownFileType = image.png; path = stage.png; sourceTree = "<group>"; };
		89D8BDFF1CED203900D640AA /* stage@2x.png */ = {isa = PBXFileReference; lastKnownFileType = image.png; path = "stage@2x.png"; sourceTree = "<group>"; };
		89D8BE211CF0A4ED00D640AA /* XTRolloverButton.swift */ = {isa = PBXFileReference; fileEncoding = 4; lastKnownFileType = sourcecode.swift; path = XTRolloverButton.swift; sourceTree = "<group>"; };
		89D8BE231CF35C7000D640AA /* unstage.png */ = {isa = PBXFileReference; lastKnownFileType = image.png; path = unstage.png; sourceTree = "<group>"; };
		89D8BE241CF35C7000D640AA /* unstage@2x.png */ = {isa = PBXFileReference; lastKnownFileType = image.png; path = "unstage@2x.png"; sourceTree = "<group>"; };
		89D8BE391CF4DB9400D640AA /* XTRepositoryWatcher.h */ = {isa = PBXFileReference; fileEncoding = 4; lastKnownFileType = sourcecode.c.h; path = XTRepositoryWatcher.h; sourceTree = "<group>"; };
		89D8BE3A1CF4DB9400D640AA /* XTRepositoryWatcher.m */ = {isa = PBXFileReference; fileEncoding = 4; lastKnownFileType = sourcecode.c.objc; path = XTRepositoryWatcher.m; sourceTree = "<group>"; };
		89D8BE501CF8E9C800D640AA /* blameTemplate.png */ = {isa = PBXFileReference; lastKnownFileType = image.png; path = blameTemplate.png; sourceTree = "<group>"; };
		89D8BE511CF8E9C800D640AA /* blameTemplate@2x.png */ = {isa = PBXFileReference; lastKnownFileType = image.png; path = "blameTemplate@2x.png"; sourceTree = "<group>"; };
		89D8BE521CF8E9C800D640AA /* diffTemplate.png */ = {isa = PBXFileReference; lastKnownFileType = image.png; path = diffTemplate.png; sourceTree = "<group>"; };
		89D8BE531CF8E9C800D640AA /* diffTemplate@2x.png */ = {isa = PBXFileReference; lastKnownFileType = image.png; path = "diffTemplate@2x.png"; sourceTree = "<group>"; };
		89D8BE541CF8E9C800D640AA /* historyTemplate.png */ = {isa = PBXFileReference; lastKnownFileType = image.png; path = historyTemplate.png; sourceTree = "<group>"; };
		89D8BE551CF8E9C800D640AA /* historyTemplate@2x.png */ = {isa = PBXFileReference; lastKnownFileType = image.png; path = "historyTemplate@2x.png"; sourceTree = "<group>"; };
		89D8BE561CF8E9C800D640AA /* textTemplate.png */ = {isa = PBXFileReference; lastKnownFileType = image.png; path = textTemplate.png; sourceTree = "<group>"; };
		89D8BE571CF8E9C900D640AA /* textTemplate@2x.png */ = {isa = PBXFileReference; lastKnownFileType = image.png; path = "textTemplate@2x.png"; sourceTree = "<group>"; };
		89E927DE17E977340093DA6C /* expected header.html */ = {isa = PBXFileReference; fileEncoding = 4; lastKnownFileType = text.html; path = "expected header.html"; sourceTree = "<group>"; };
		89FE824715A716E800E2EA2A /* XTRepositoryTests.m */ = {isa = PBXFileReference; fileEncoding = 4; indentWidth = 2; lastKnownFileType = sourcecode.c.objc; path = XTRepositoryTests.m; sourceTree = "<group>"; tabWidth = 2; };
		C358652F14048A3F00060C53 /* XTRepository.h */ = {isa = PBXFileReference; fileEncoding = 4; indentWidth = 2; lastKnownFileType = sourcecode.c.h; path = XTRepository.h; sourceTree = "<group>"; tabWidth = 2; };
		C358653014048A3F00060C53 /* XTRepository.m */ = {isa = PBXFileReference; fileEncoding = 4; indentWidth = 2; lastKnownFileType = sourcecode.c.objc; path = XTRepository.m; sourceTree = "<group>"; tabWidth = 2; };
		C3BC055613D1133000C3CF1A /* XTRepository+Commands.h */ = {isa = PBXFileReference; fileEncoding = 4; indentWidth = 2; lastKnownFileType = sourcecode.c.h; path = "XTRepository+Commands.h"; sourceTree = "<group>"; };
		C3BC055713D1133000C3CF1A /* XTRepository+Commands.m */ = {isa = PBXFileReference; fileEncoding = 4; indentWidth = 2; lastKnownFileType = sourcecode.c.objc; lineEnding = 0; path = "XTRepository+Commands.m"; sourceTree = "<group>"; xcLanguageSpecificationIdentifier = xcode.lang.objc; };
		C3FA46FC13D0F8E200AC4F9B /* Xit.app */ = {isa = PBXFileReference; explicitFileType = wrapper.application; includeInIndex = 0; path = Xit.app; sourceTree = BUILT_PRODUCTS_DIR; };
		C3FA470013D0F8E200AC4F9B /* Cocoa.framework */ = {isa = PBXFileReference; lastKnownFileType = wrapper.framework; name = Cocoa.framework; path = System/Library/Frameworks/Cocoa.framework; sourceTree = SDKROOT; };
		C3FA470313D0F8E200AC4F9B /* AppKit.framework */ = {isa = PBXFileReference; lastKnownFileType = wrapper.framework; name = AppKit.framework; path = System/Library/Frameworks/AppKit.framework; sourceTree = SDKROOT; };
		C3FA470413D0F8E200AC4F9B /* CoreData.framework */ = {isa = PBXFileReference; lastKnownFileType = wrapper.framework; name = CoreData.framework; path = System/Library/Frameworks/CoreData.framework; sourceTree = SDKROOT; };
		C3FA470513D0F8E200AC4F9B /* Foundation.framework */ = {isa = PBXFileReference; lastKnownFileType = wrapper.framework; name = Foundation.framework; path = System/Library/Frameworks/Foundation.framework; sourceTree = SDKROOT; };
		C3FA470813D0F8E200AC4F9B /* Xit-Info.plist */ = {isa = PBXFileReference; lastKnownFileType = text.plist.xml; path = "Xit-Info.plist"; sourceTree = "<group>"; };
		C3FA470A13D0F8E200AC4F9B /* en */ = {isa = PBXFileReference; lastKnownFileType = text.plist.strings; name = en; path = en.lproj/InfoPlist.strings; sourceTree = "<group>"; };
		C3FA470C13D0F8E200AC4F9B /* Xit-Prefix.pch */ = {isa = PBXFileReference; indentWidth = 4; lastKnownFileType = sourcecode.c.h; path = "Xit-Prefix.pch"; sourceTree = "<group>"; tabWidth = 4; };
		C3FA470D13D0F8E200AC4F9B /* main.m */ = {isa = PBXFileReference; indentWidth = 4; lastKnownFileType = sourcecode.c.objc; path = main.m; sourceTree = "<group>"; tabWidth = 4; };
		C3FA471013D0F8E200AC4F9B /* en */ = {isa = PBXFileReference; lastKnownFileType = text.rtf; name = en; path = en.lproj/Credits.rtf; sourceTree = "<group>"; };
		C3FA471213D0F8E200AC4F9B /* XTDocument.h */ = {isa = PBXFileReference; indentWidth = 2; lastKnownFileType = sourcecode.c.h; path = XTDocument.h; sourceTree = "<group>"; tabWidth = 2; };
		C3FA471313D0F8E200AC4F9B /* XTDocument.m */ = {isa = PBXFileReference; indentWidth = 2; lastKnownFileType = sourcecode.c.objc; path = XTDocument.m; sourceTree = "<group>"; tabWidth = 2; };
		C3FA471613D0F8E200AC4F9B /* en */ = {isa = PBXFileReference; lastKnownFileType = file.xib; name = en; path = en.lproj/XTDocument.xib; sourceTree = "<group>"; };
		C3FA471913D0F8E300AC4F9B /* en */ = {isa = PBXFileReference; lastKnownFileType = file.xib; name = en; path = en.lproj/MainMenu.xib; sourceTree = "<group>"; };
		C3FA472013D0F8E300AC4F9B /* XitTests.xctest */ = {isa = PBXFileReference; explicitFileType = wrapper.cfbundle; includeInIndex = 0; path = XitTests.xctest; sourceTree = BUILT_PRODUCTS_DIR; };
		C3FA472613D0F8E300AC4F9B /* XitTests-Info.plist */ = {isa = PBXFileReference; lastKnownFileType = text.plist.xml; path = "XitTests-Info.plist"; sourceTree = "<group>"; };
		C3FA472813D0F8E300AC4F9B /* en */ = {isa = PBXFileReference; lastKnownFileType = text.plist.strings; name = en; path = en.lproj/InfoPlist.strings; sourceTree = "<group>"; };
		C3FA472A13D0F8E300AC4F9B /* XitTests-Prefix.pch */ = {isa = PBXFileReference; indentWidth = 4; lastKnownFileType = sourcecode.c.h; path = "XitTests-Prefix.pch"; sourceTree = "<group>"; tabWidth = 4; };
		C3FA472B13D0F8E300AC4F9B /* XTTest.h */ = {isa = PBXFileReference; indentWidth = 2; lastKnownFileType = sourcecode.c.h; path = XTTest.h; sourceTree = "<group>"; tabWidth = 2; };
		C3FA472D13D0F8E300AC4F9B /* XTTest.m */ = {isa = PBXFileReference; indentWidth = 2; lastKnownFileType = sourcecode.c.objc; lineEnding = 0; path = XTTest.m; sourceTree = "<group>"; tabWidth = 2; xcLanguageSpecificationIdentifier = xcode.lang.objc; };
		C90FD5941D217D5B00A30570 /* XTFetchPanelController.swift */ = {isa = PBXFileReference; fileEncoding = 4; lastKnownFileType = sourcecode.swift; path = XTFetchPanelController.swift; sourceTree = "<group>"; };
		C90FD5951D217D5B00A30570 /* XTFetchPanelController.xib */ = {isa = PBXFileReference; fileEncoding = 4; lastKnownFileType = file.xib; path = XTFetchPanelController.xib; sourceTree = "<group>"; };
		C91610191D1DE994005A3142 /* fetchTemplate.png */ = {isa = PBXFileReference; lastKnownFileType = image.png; path = fetchTemplate.png; sourceTree = "<group>"; };
		C916101A1D1DE994005A3142 /* fetchTemplate@2x.png */ = {isa = PBXFileReference; lastKnownFileType = image.png; path = "fetchTemplate@2x.png"; sourceTree = "<group>"; };
		C916101B1D1DE994005A3142 /* mergeTemplate.png */ = {isa = PBXFileReference; lastKnownFileType = image.png; path = mergeTemplate.png; sourceTree = "<group>"; };
		C916101C1D1DE994005A3142 /* mergeTemplate@2x.png */ = {isa = PBXFileReference; lastKnownFileType = image.png; path = "mergeTemplate@2x.png"; sourceTree = "<group>"; };
		C916101D1D1DE994005A3142 /* pullRequestTemplate.png */ = {isa = PBXFileReference; lastKnownFileType = image.png; path = pullRequestTemplate.png; sourceTree = "<group>"; };
		C916101E1D1DE994005A3142 /* pullRequestTemplate@2x.png */ = {isa = PBXFileReference; lastKnownFileType = image.png; path = "pullRequestTemplate@2x.png"; sourceTree = "<group>"; };
		C916101F1D1DE994005A3142 /* pullTemplate.png */ = {isa = PBXFileReference; lastKnownFileType = image.png; path = pullTemplate.png; sourceTree = "<group>"; };
		C91610201D1DE994005A3142 /* pullTemplate@2x.png */ = {isa = PBXFileReference; lastKnownFileType = image.png; path = "pullTemplate@2x.png"; sourceTree = "<group>"; };
		C91610211D1DE994005A3142 /* pushTemplate.png */ = {isa = PBXFileReference; lastKnownFileType = image.png; path = pushTemplate.png; sourceTree = "<group>"; };
		C91610221D1DE994005A3142 /* pushTemplate@2x.png */ = {isa = PBXFileReference; lastKnownFileType = image.png; path = "pushTemplate@2x.png"; sourceTree = "<group>"; };
		C91E9A001D527A1300E128AC /* XTHistoryTableController.swift */ = {isa = PBXFileReference; fileEncoding = 4; lastKnownFileType = sourcecode.swift; path = XTHistoryTableController.swift; sourceTree = "<group>"; };
		C91F34631D30647D005F9BDF /* Siesta.xcodeproj */ = {isa = PBXFileReference; lastKnownFileType = "wrapper.pb-project"; name = Siesta.xcodeproj; path = siesta/Siesta.xcodeproj; sourceTree = "<group>"; };
		C91F34771D30656B005F9BDF /* XTServices.swift */ = {isa = PBXFileReference; fileEncoding = 4; lastKnownFileType = sourcecode.swift; path = XTServices.swift; sourceTree = "<group>"; };
		C926804D1D074EC500E422FA /* XTFileChangesModel.swift */ = {isa = PBXFileReference; fileEncoding = 4; lastKnownFileType = sourcecode.swift; path = XTFileChangesModel.swift; sourceTree = "<group>"; };
		C929D03A1D400B3B00D7DC52 /* XTRemote.swift */ = {isa = PBXFileReference; fileEncoding = 4; lastKnownFileType = sourcecode.swift; path = XTRemote.swift; sourceTree = "<group>"; };
		C929D0451D415F6F00D7DC52 /* MiscExtensions.swift */ = {isa = PBXFileReference; fileEncoding = 4; lastKnownFileType = sourcecode.swift; path = MiscExtensions.swift; sourceTree = "<group>"; };
		C929D05F1D42785B00D7DC52 /* XTTeamCityAPI.swift */ = {isa = PBXFileReference; fileEncoding = 4; lastKnownFileType = sourcecode.swift; path = XTTeamCityAPI.swift; sourceTree = "<group>"; };
		C92A7B241D1DD1CD00D2B944 /* folderTemplate.png */ = {isa = PBXFileReference; lastKnownFileType = image.png; path = folderTemplate.png; sourceTree = "<group>"; };
		C92A7B251D1DD1CD00D2B944 /* folderTemplate@2x.png */ = {isa = PBXFileReference; lastKnownFileType = image.png; path = "folderTemplate@2x.png"; sourceTree = "<group>"; };
<<<<<<< HEAD
		C936AD091D4C0CD400C5ADC3 /* XTPushController.swift */ = {isa = PBXFileReference; fileEncoding = 4; lastKnownFileType = sourcecode.swift; path = XTPushController.swift; sourceTree = "<group>"; };
		C936AD0B1D4C0FA900C5ADC3 /* XTPasswordOpController.swift */ = {isa = PBXFileReference; fileEncoding = 4; lastKnownFileType = sourcecode.swift; path = XTPasswordOpController.swift; sourceTree = "<group>"; };
=======
		C92E30EE1D4FF358001985F7 /* XTCommitHistory.swift */ = {isa = PBXFileReference; fileEncoding = 4; lastKnownFileType = sourcecode.swift; path = XTCommitHistory.swift; sourceTree = "<group>"; };
		C92E30FA1D4FF4F0001985F7 /* XTCommit.swift */ = {isa = PBXFileReference; fileEncoding = 4; lastKnownFileType = sourcecode.swift; path = XTCommit.swift; sourceTree = "<group>"; };
>>>>>>> 09780a2d
		C94866B51D256C24000BDB0A /* XTFetchController.swift */ = {isa = PBXFileReference; fileEncoding = 4; lastKnownFileType = sourcecode.swift; path = XTFetchController.swift; sourceTree = "<group>"; };
		C94866BE1D25861E000BDB0A /* XTPasswordPanelController.swift */ = {isa = PBXFileReference; fileEncoding = 4; lastKnownFileType = sourcecode.swift; path = XTPasswordPanelController.swift; sourceTree = "<group>"; };
		C94866BF1D25861E000BDB0A /* XTPasswordPanelController.xib */ = {isa = PBXFileReference; fileEncoding = 4; lastKnownFileType = file.xib; path = XTPasswordPanelController.xib; sourceTree = "<group>"; };
		C948D5B61D2C6A4800F72A27 /* XTAccountsPrefsController.swift */ = {isa = PBXFileReference; fileEncoding = 4; lastKnownFileType = sourcecode.swift; path = XTAccountsPrefsController.swift; sourceTree = "<group>"; };
		C954ABFC1D34455000302160 /* XTBranch.swift */ = {isa = PBXFileReference; fileEncoding = 4; lastKnownFileType = sourcecode.swift; path = XTBranch.swift; sourceTree = "<group>"; };
		C957B84A1D2D53040040F858 /* XTSheetController.swift */ = {isa = PBXFileReference; fileEncoding = 4; lastKnownFileType = sourcecode.swift; path = XTSheetController.swift; sourceTree = "<group>"; };
		C957B8531D2D533C0040F858 /* XTAddAccountController.swift */ = {isa = PBXFileReference; fileEncoding = 4; lastKnownFileType = sourcecode.swift; path = XTAddAccountController.swift; sourceTree = "<group>"; };
		C957B8571D2D6A3C0040F858 /* bitbucketTemplate.png */ = {isa = PBXFileReference; lastKnownFileType = image.png; path = bitbucketTemplate.png; sourceTree = "<group>"; };
		C957B8581D2D6A3C0040F858 /* bitbucketTemplate@2x.png */ = {isa = PBXFileReference; lastKnownFileType = image.png; path = "bitbucketTemplate@2x.png"; sourceTree = "<group>"; };
		C957B8591D2D6A3C0040F858 /* githubTemplate.png */ = {isa = PBXFileReference; lastKnownFileType = image.png; path = githubTemplate.png; sourceTree = "<group>"; };
		C957B85A1D2D6A3C0040F858 /* githubTemplate@2x.png */ = {isa = PBXFileReference; lastKnownFileType = image.png; path = "githubTemplate@2x.png"; sourceTree = "<group>"; };
		C957B85F1D2D6D900040F858 /* teamcityTemplate.png */ = {isa = PBXFileReference; lastKnownFileType = image.png; path = teamcityTemplate.png; sourceTree = "<group>"; };
		C957B8601D2D6D900040F858 /* teamcityTemplate@2x.png */ = {isa = PBXFileReference; lastKnownFileType = image.png; path = "teamcityTemplate@2x.png"; sourceTree = "<group>"; };
		C957B8651D2D8D500040F858 /* XTKeychain.swift */ = {isa = PBXFileReference; fileEncoding = 4; lastKnownFileType = sourcecode.swift; path = XTKeychain.swift; sourceTree = "<group>"; };
		C957B8701D2DB44E0040F858 /* XTRemoteSheetController.swift */ = {isa = PBXFileReference; fileEncoding = 4; lastKnownFileType = sourcecode.swift; path = XTRemoteSheetController.swift; sourceTree = "<group>"; };
		C957B8711D2DB44E0040F858 /* XTRemoteSheetController.xib */ = {isa = PBXFileReference; fileEncoding = 4; lastKnownFileType = file.xib; path = XTRemoteSheetController.xib; sourceTree = "<group>"; };
		C957B87B1D2DBBC00040F858 /* XTAccountsManager.swift */ = {isa = PBXFileReference; fileEncoding = 4; lastKnownFileType = sourcecode.swift; path = XTAccountsManager.swift; sourceTree = "<group>"; };
		C96F65451D53A6CE001B2557 /* XTHistoryCellView.swift */ = {isa = PBXFileReference; fileEncoding = 4; lastKnownFileType = sourcecode.swift; path = XTHistoryCellView.swift; sourceTree = "<group>"; };
		C9B753661D651ECC005A53CC /* XTActivityViewController.swift */ = {isa = PBXFileReference; fileEncoding = 4; lastKnownFileType = sourcecode.swift; path = XTActivityViewController.swift; sourceTree = "<group>"; };
		C9BAE6091D2FFA8B00A87F13 /* XTConfig.swift */ = {isa = PBXFileReference; fileEncoding = 4; lastKnownFileType = sourcecode.swift; path = XTConfig.swift; sourceTree = "<group>"; };
		C9BAE6131D3039C500A87F13 /* XTOperationController.swift */ = {isa = PBXFileReference; fileEncoding = 4; lastKnownFileType = sourcecode.swift; path = XTOperationController.swift; sourceTree = "<group>"; };
		C9BAE61D1D303A8100A87F13 /* XTRemoteOptionsController.swift */ = {isa = PBXFileReference; fileEncoding = 4; lastKnownFileType = sourcecode.swift; path = XTRemoteOptionsController.swift; sourceTree = "<group>"; };
		C9C7730A1D26EE1C00329493 /* XTPrefsWindowController.swift */ = {isa = PBXFileReference; fileEncoding = 4; lastKnownFileType = sourcecode.swift; path = XTPrefsWindowController.swift; sourceTree = "<group>"; };
		C9DAB5AE1D47C23900586854 /* XTTeamCityTest.swift */ = {isa = PBXFileReference; fileEncoding = 4; lastKnownFileType = sourcecode.swift; path = XTTeamCityTest.swift; sourceTree = "<group>"; };
		C9DAB5CC1D4A4EA700586854 /* Git-Icon-1788C.png */ = {isa = PBXFileReference; lastKnownFileType = image.png; path = "Git-Icon-1788C.png"; sourceTree = "<group>"; };
		C9DAB5CE1D4A4F0300586854 /* XTGitPrefsController.swift */ = {isa = PBXFileReference; fileEncoding = 4; lastKnownFileType = sourcecode.swift; path = XTGitPrefsController.swift; sourceTree = "<group>"; };
		C9DAB5D21D4A8D2000586854 /* Preferences.storyboard */ = {isa = PBXFileReference; fileEncoding = 4; lastKnownFileType = file.storyboard; path = Preferences.storyboard; sourceTree = "<group>"; };
		C9E640111D1095C700192454 /* XTFileChangesModelTest.swift */ = {isa = PBXFileReference; fileEncoding = 4; lastKnownFileType = sourcecode.swift; path = XTFileChangesModelTest.swift; sourceTree = "<group>"; };
		C9E9A37C1D0B5706007BFABF /* XTWindowController.swift */ = {isa = PBXFileReference; fileEncoding = 4; lastKnownFileType = sourcecode.swift; path = XTWindowController.swift; sourceTree = "<group>"; };
		C9EB87231D01D93400C47D13 /* XTStash.swift */ = {isa = PBXFileReference; fileEncoding = 4; lastKnownFileType = sourcecode.swift; path = XTStash.swift; sourceTree = "<group>"; };
		C9EB87301D05D35800C47D13 /* XitTests-Bridging-Header.h */ = {isa = PBXFileReference; lastKnownFileType = sourcecode.c.h; path = "XitTests-Bridging-Header.h"; sourceTree = "<group>"; };
		C9EB87311D05D35800C47D13 /* XTStashTest.swift */ = {isa = PBXFileReference; fileEncoding = 4; lastKnownFileType = sourcecode.swift; path = XTStashTest.swift; sourceTree = "<group>"; };
		C9F78B131D0896AF008490EA /* XTSidebarItem.swift */ = {isa = PBXFileReference; fileEncoding = 4; lastKnownFileType = sourcecode.swift; path = XTSidebarItem.swift; sourceTree = "<group>"; };
		C9F7A0A41D2EF54E00BB8526 /* XTConfigTest.swift */ = {isa = PBXFileReference; fileEncoding = 4; lastKnownFileType = sourcecode.swift; path = XTConfigTest.swift; sourceTree = "<group>"; };
		C9FCC1D01D50EB1A00AC398E /* XTCommitHistoryTest.swift */ = {isa = PBXFileReference; fileEncoding = 4; lastKnownFileType = sourcecode.swift; path = XTCommitHistoryTest.swift; sourceTree = "<group>"; };
		DD00725513E76DFB003B4120 /* Xit.icns */ = {isa = PBXFileReference; lastKnownFileType = image.icns; path = Xit.icns; sourceTree = "<group>"; };
		DD07B07616A5D2A80012AC19 /* XTSideBarOutlineView.h */ = {isa = PBXFileReference; fileEncoding = 4; lastKnownFileType = sourcecode.c.h; path = XTSideBarOutlineView.h; sourceTree = "<group>"; tabWidth = 2; };
		DD07B07716A5D2A80012AC19 /* XTSideBarOutlineView.m */ = {isa = PBXFileReference; fileEncoding = 4; lastKnownFileType = sourcecode.c.objc; lineEnding = 0; path = XTSideBarOutlineView.m; sourceTree = "<group>"; tabWidth = 2; xcLanguageSpecificationIdentifier = xcode.lang.objc; };
		DD07B08316B2005B0012AC19 /* XTConstants.h */ = {isa = PBXFileReference; indentWidth = 2; lastKnownFileType = sourcecode.c.h; lineEnding = 0; path = XTConstants.h; sourceTree = "<group>"; tabWidth = 2; xcLanguageSpecificationIdentifier = xcode.lang.objcpp; };
		DD07B08716B313A60012AC19 /* XTRefFormatter.h */ = {isa = PBXFileReference; fileEncoding = 4; lastKnownFileType = sourcecode.c.h; path = XTRefFormatter.h; sourceTree = "<group>"; tabWidth = 2; };
		DD07B08816B313A60012AC19 /* XTRefFormatter.m */ = {isa = PBXFileReference; fileEncoding = 4; lastKnownFileType = sourcecode.c.objc; path = XTRefFormatter.m; sourceTree = "<group>"; tabWidth = 2; };
		DD3D94F118254442004AF532 /* XTFileListDataSourceBase.h */ = {isa = PBXFileReference; fileEncoding = 4; lastKnownFileType = sourcecode.c.h; path = XTFileListDataSourceBase.h; sourceTree = "<group>"; };
		DD3D94F218254442004AF532 /* XTFileListDataSourceBase.m */ = {isa = PBXFileReference; fileEncoding = 4; lastKnownFileType = sourcecode.c.objc; path = XTFileListDataSourceBase.m; sourceTree = "<group>"; };
		DD3D9534182B5EC7004AF532 /* XTFileChangesDataSourceTest.m */ = {isa = PBXFileReference; fileEncoding = 4; lastKnownFileType = sourcecode.c.objc; path = XTFileChangesDataSourceTest.m; sourceTree = "<group>"; };
		DD579ADB15D08978007E4AFE /* NSDate+Extensions.h */ = {isa = PBXFileReference; fileEncoding = 4; indentWidth = 2; lastKnownFileType = sourcecode.c.h; path = "NSDate+Extensions.h"; sourceTree = "<group>"; };
		DD592095156EEF40005FBB0F /* OCMock.framework */ = {isa = PBXFileReference; lastKnownFileType = wrapper.framework; path = OCMock.framework; sourceTree = SOURCE_ROOT; };
		DD858B1D17FFDCB900264F7D /* XTTextPreviewController.h */ = {isa = PBXFileReference; fileEncoding = 4; lastKnownFileType = sourcecode.c.h; path = XTTextPreviewController.h; sourceTree = "<group>"; };
		DD858B1E17FFDCB900264F7D /* XTTextPreviewController.m */ = {isa = PBXFileReference; fileEncoding = 4; lastKnownFileType = sourcecode.c.objc; path = XTTextPreviewController.m; sourceTree = "<group>"; };
		DD858B2B1801325500264F7D /* CoreServices.framework */ = {isa = PBXFileReference; lastKnownFileType = wrapper.framework; name = CoreServices.framework; path = System/Library/Frameworks/CoreServices.framework; sourceTree = SDKROOT; };
		DD96C930175B76990003A30C /* splitter.png */ = {isa = PBXFileReference; lastKnownFileType = image.png; path = splitter.png; sourceTree = "<group>"; };
		DD96C937175ECE690003A30C /* XTFileViewController.h */ = {isa = PBXFileReference; fileEncoding = 4; lastKnownFileType = sourcecode.c.h; path = XTFileViewController.h; sourceTree = "<group>"; };
		DD96C938175ECE690003A30C /* XTFileViewController.m */ = {isa = PBXFileReference; fileEncoding = 4; lastKnownFileType = sourcecode.c.objc; path = XTFileViewController.m; sourceTree = "<group>"; };
		DD96C98F176976FC0003A30C /* ObjectiveGitFramework.xcodeproj */ = {isa = PBXFileReference; lastKnownFileType = "wrapper.pb-project"; name = ObjectiveGitFramework.xcodeproj; path = "objective-git/ObjectiveGitFramework.xcodeproj"; sourceTree = "<group>"; };
		DD98CFF2181ADFC5008B79C9 /* CFRunLoop+Extensions.c */ = {isa = PBXFileReference; fileEncoding = 4; lastKnownFileType = sourcecode.c.c; name = "CFRunLoop+Extensions.c"; path = "XitTests/CFRunLoop+Extensions.c"; sourceTree = SOURCE_ROOT; };
		DD98CFFF181AE297008B79C9 /* CFRunLoop+Extensions.h */ = {isa = PBXFileReference; lastKnownFileType = sourcecode.c.h; name = "CFRunLoop+Extensions.h"; path = "XitTests/CFRunLoop+Extensions.h"; sourceTree = SOURCE_ROOT; };
		DD98D0001822FFE2008B79C9 /* XTFileChangesDataSource.h */ = {isa = PBXFileReference; fileEncoding = 4; lastKnownFileType = sourcecode.c.h; path = XTFileChangesDataSource.h; sourceTree = "<group>"; };
		DD98D0011822FFE2008B79C9 /* XTFileChangesDataSource.m */ = {isa = PBXFileReference; fileEncoding = 4; lastKnownFileType = sourcecode.c.objc; path = XTFileChangesDataSource.m; sourceTree = "<group>"; };
		DD997DD9173B409500C7DF82 /* en */ = {isa = PBXFileReference; lastKnownFileType = file.xib; name = en; path = "en.lproj/HistoryView Menus.xib"; sourceTree = "<group>"; };
		DD997DF71746F40D00C7DF82 /* XTFileViewController.xib */ = {isa = PBXFileReference; fileEncoding = 4; lastKnownFileType = file.xib; path = XTFileViewController.xib; sourceTree = "<group>"; };
		DD9C1B8D160239DD0001FE9B /* XTRefToken.h */ = {isa = PBXFileReference; fileEncoding = 4; indentWidth = 2; lastKnownFileType = sourcecode.c.h; path = XTRefToken.h; sourceTree = "<group>"; };
		DD9C1B8E160239DD0001FE9B /* XTRefToken.m */ = {isa = PBXFileReference; fileEncoding = 4; indentWidth = 2; lastKnownFileType = sourcecode.c.objc; path = XTRefToken.m; sourceTree = "<group>"; };
		DD9D5E9A183EA33F00EBC1C7 /* XTFileDiffController.h */ = {isa = PBXFileReference; fileEncoding = 4; lastKnownFileType = sourcecode.c.h; path = XTFileDiffController.h; sourceTree = "<group>"; };
		DD9D5E9B183EA33F00EBC1C7 /* XTFileDiffController.m */ = {isa = PBXFileReference; fileEncoding = 4; lastKnownFileType = sourcecode.c.objc; path = XTFileDiffController.m; sourceTree = "<group>"; };
		DDA8A63017F5B6CE00AD9808 /* added.png */ = {isa = PBXFileReference; lastKnownFileType = image.png; path = added.png; sourceTree = "<group>"; };
		DDA8A63117F5B6CE00AD9808 /* added@2x.png */ = {isa = PBXFileReference; lastKnownFileType = image.png; path = "added@2x.png"; sourceTree = "<group>"; };
		DDA8A63217F5B6CE00AD9808 /* copied.png */ = {isa = PBXFileReference; lastKnownFileType = image.png; path = copied.png; sourceTree = "<group>"; };
		DDA8A63317F5B6CE00AD9808 /* copied@2x.png */ = {isa = PBXFileReference; lastKnownFileType = image.png; path = "copied@2x.png"; sourceTree = "<group>"; };
		DDA8A63417F5B6CE00AD9808 /* deleted.png */ = {isa = PBXFileReference; lastKnownFileType = image.png; path = deleted.png; sourceTree = "<group>"; };
		DDA8A63517F5B6CE00AD9808 /* deleted@2x.png */ = {isa = PBXFileReference; lastKnownFileType = image.png; path = "deleted@2x.png"; sourceTree = "<group>"; };
		DDA8A63617F5B6CE00AD9808 /* modified.png */ = {isa = PBXFileReference; lastKnownFileType = image.png; path = modified.png; sourceTree = "<group>"; };
		DDA8A63717F5B6CE00AD9808 /* modified@2x.png */ = {isa = PBXFileReference; lastKnownFileType = image.png; path = "modified@2x.png"; sourceTree = "<group>"; };
		DDA8A63817F5B6CE00AD9808 /* renamed.png */ = {isa = PBXFileReference; lastKnownFileType = image.png; path = renamed.png; sourceTree = "<group>"; };
		DDA8A63917F5B6CE00AD9808 /* renamed@2x.png */ = {isa = PBXFileReference; lastKnownFileType = image.png; path = "renamed@2x.png"; sourceTree = "<group>"; };
		DDA8A65D17F9ECED00AD9808 /* mixed.png */ = {isa = PBXFileReference; lastKnownFileType = image.png; path = mixed.png; sourceTree = "<group>"; };
		DDA8A65E17F9ECED00AD9808 /* mixed@2x.png */ = {isa = PBXFileReference; lastKnownFileType = image.png; path = "mixed@2x.png"; sourceTree = "<group>"; };
		DDB9319416EC12B100A6ABC6 /* XTRefTokenTest.m */ = {isa = PBXFileReference; fileEncoding = 4; indentWidth = 2; lastKnownFileType = sourcecode.c.objc; path = XTRefTokenTest.m; sourceTree = "<group>"; tabWidth = 2; };
		DDC75B8215D08E8F0087F2D4 /* NSDate+Extensions.m */ = {isa = PBXFileReference; fileEncoding = 4; indentWidth = 2; lastKnownFileType = sourcecode.c.objc; path = "NSDate+Extensions.m"; sourceTree = "<group>"; };
		DDD4707F16F3E7B000CA76FF /* XTPreviewItem.h */ = {isa = PBXFileReference; fileEncoding = 4; lastKnownFileType = sourcecode.c.h; path = XTPreviewItem.h; sourceTree = "<group>"; };
		DDD4708016F3E7B000CA76FF /* XTPreviewItem.m */ = {isa = PBXFileReference; fileEncoding = 4; lastKnownFileType = sourcecode.c.objc; path = XTPreviewItem.m; sourceTree = "<group>"; };
		DDD4708416F96F7E00CA76FF /* QuickLook.framework */ = {isa = PBXFileReference; lastKnownFileType = wrapper.framework; name = QuickLook.framework; path = System/Library/Frameworks/QuickLook.framework; sourceTree = SDKROOT; };
		DDD4708616F9701600CA76FF /* Quartz.framework */ = {isa = PBXFileReference; lastKnownFileType = wrapper.framework; name = Quartz.framework; path = System/Library/Frameworks/Quartz.framework; sourceTree = SDKROOT; };
		DDDA447015B0E97000DF407B /* XTRepository+Parsing.h */ = {isa = PBXFileReference; fileEncoding = 4; lastKnownFileType = sourcecode.c.h; path = "XTRepository+Parsing.h"; sourceTree = "<group>"; };
		DDDA447115B0EA4700DF407B /* XTRepository+Parsing.m */ = {isa = PBXFileReference; fileEncoding = 4; lastKnownFileType = sourcecode.c.objc; path = "XTRepository+Parsing.m"; sourceTree = "<group>"; };
		DDDDAF1318162212009F8BA1 /* XTQueueUtils.c */ = {isa = PBXFileReference; fileEncoding = 4; lastKnownFileType = sourcecode.c.c; path = XTQueueUtils.c; sourceTree = "<group>"; };
		DDDDAF2018162258009F8BA1 /* XTQueueUtils.h */ = {isa = PBXFileReference; lastKnownFileType = sourcecode.c.h; path = XTQueueUtils.h; sourceTree = "<group>"; };
/* End PBXFileReference section */

/* Begin PBXFrameworksBuildPhase section */
		C3FA46F913D0F8E200AC4F9B /* Frameworks */ = {
			isa = PBXFrameworksBuildPhase;
			buildActionMask = 2147483647;
			files = (
				DD96C9A6176977470003A30C /* ObjectiveGit.framework in Frameworks */,
				C91F34741D3064CC005F9BDF /* Siesta.framework in Frameworks */,
				31A893A013E9DA5B008BE0C2 /* WebKit.framework in Frameworks */,
				C3FA470113D0F8E200AC4F9B /* Cocoa.framework in Frameworks */,
				DDD4708516F96F7E00CA76FF /* QuickLook.framework in Frameworks */,
				DDD4708716F9701600CA76FF /* Quartz.framework in Frameworks */,
				DD858B2C1801325500264F7D /* CoreServices.framework in Frameworks */,
			);
			runOnlyForDeploymentPostprocessing = 0;
		};
		C3FA471C13D0F8E300AC4F9B /* Frameworks */ = {
			isa = PBXFrameworksBuildPhase;
			buildActionMask = 2147483647;
			files = (
				DD592093156EEE64005FBB0F /* Cocoa.framework in Frameworks */,
				DD592096156EEF40005FBB0F /* OCMock.framework in Frameworks */,
				89E927DD17E972D60093DA6C /* WebKit.framework in Frameworks */,
			);
			runOnlyForDeploymentPostprocessing = 0;
		};
/* End PBXFrameworksBuildPhase section */

/* Begin PBXGroup section */
		31C7C12A13EC730500A65FE9 /* Utils */ = {
			isa = PBXGroup;
			children = (
				DD579ADB15D08978007E4AFE /* NSDate+Extensions.h */,
				DDC75B8215D08E8F0087F2D4 /* NSDate+Extensions.m */,
				31C7C12C13EC738200A65FE9 /* NSMutableDictionary+MultiObjectForKey.h */,
				31C7C12D13EC738200A65FE9 /* NSMutableDictionary+MultiObjectForKey.m */,
				89D47941170894A200C04D89 /* NSAttributedString+XTExtensions.h */,
				89D47942170894A200C04D89 /* NSAttributedString+XTExtensions.m */,
				DDDDAF1318162212009F8BA1 /* XTQueueUtils.c */,
				DDDDAF2018162258009F8BA1 /* XTQueueUtils.h */,
				DD9C1B8D160239DD0001FE9B /* XTRefToken.h */,
				DD9C1B8E160239DD0001FE9B /* XTRefToken.m */,
				C957B84A1D2D53040040F858 /* XTSheetController.swift */,
				89AC82411806769A00402955 /* XTWebViewController.h */,
				89AC82421806769A00402955 /* XTWebViewController.m */,
				C957B8651D2D8D500040F858 /* XTKeychain.swift */,
				894C8DE51CCD06FE001A4B80 /* Xit-Bridging-Header.h */,
				C929D0451D415F6F00D7DC52 /* MiscExtensions.swift */,
			);
			name = Utils;
			sourceTree = "<group>";
		};
		31C7C12F13ECC6C700A65FE9 /* HistoryView */ = {
			isa = PBXGroup;
			children = (
				31C7C13013ECC74C00A65FE9 /* XTHistoryViewController.h */,
				31C7C13113ECC74C00A65FE9 /* XTHistoryViewController.m */,
				31C7C13213ECC74C00A65FE9 /* XTHistoryViewController.xib */,
				DD997DD8173B409500C7DF82 /* HistoryView Menus.xib */,
				C92E30EE1D4FF358001985F7 /* XTCommitHistory.swift */,
				C91E9A001D527A1300E128AC /* XTHistoryTableController.swift */,
				C96F65451D53A6CE001B2557 /* XTHistoryCellView.swift */,
			);
			name = HistoryView;
			sourceTree = "<group>";
		};
		8937B6EC1786F5DE00CB9BBC /* FullHeightToolbar */ = {
			isa = PBXGroup;
			children = (
				8952295E1786F6F900EE514C /* FHTDelegate.h */,
				8952295F1786F6F900EE514C /* FHTDelegate.m */,
				895229601786F6F900EE514C /* FHTItemView.h */,
				895229611786F6F900EE514C /* FHTItemView.m */,
				895229621786F6F900EE514C /* FHTLCDStatusView.h */,
				895229631786F6F900EE514C /* FHTLCDStatusView.m */,
				895229641786F6F900EE514C /* FHTToolbar.h */,
				895229651786F6F900EE514C /* FHTToolbar.m */,
			);
			name = FullHeightToolbar;
			path = FullHeightToolbar/Library;
			sourceTree = "<group>";
		};
		895869B31D08711E003A9AF0 /* Status */ = {
			isa = PBXGroup;
			children = (
				89D8BDE71CED1FE700D640AA /* add.png */,
				89D8BDE81CED1FE700D640AA /* add@2x.png */,
				DDA8A63017F5B6CE00AD9808 /* added.png */,
				DDA8A63117F5B6CE00AD9808 /* added@2x.png */,
				89D8BDF21CED200B00D640AA /* conflict.png */,
				89D8BDF31CED200B00D640AA /* conflict@2x.png */,
				DDA8A63217F5B6CE00AD9808 /* copied.png */,
				DDA8A63317F5B6CE00AD9808 /* copied@2x.png */,
				89D8BDF41CED200B00D640AA /* delete.png */,
				89D8BDF51CED200B00D640AA /* delete@2x.png */,
				DDA8A63417F5B6CE00AD9808 /* deleted.png */,
				DDA8A63517F5B6CE00AD9808 /* deleted@2x.png */,
				DDA8A65D17F9ECED00AD9808 /* mixed.png */,
				DDA8A65E17F9ECED00AD9808 /* mixed@2x.png */,
				DDA8A63617F5B6CE00AD9808 /* modified.png */,
				DDA8A63717F5B6CE00AD9808 /* modified@2x.png */,
				89D8BDF61CED200B00D640AA /* modify.png */,
				89D8BDF71CED200B00D640AA /* modify@2x.png */,
				DDA8A63817F5B6CE00AD9808 /* renamed.png */,
				DDA8A63917F5B6CE00AD9808 /* renamed@2x.png */,
				89D8BDFE1CED203900D640AA /* stage.png */,
				89D8BDFF1CED203900D640AA /* stage@2x.png */,
				89D8BE231CF35C7000D640AA /* unstage.png */,
				89D8BE241CF35C7000D640AA /* unstage@2x.png */,
			);
			name = Status;
			sourceTree = "<group>";
		};
		895869B41D08718A003A9AF0 /* Views */ = {
			isa = PBXGroup;
			children = (
				89D8BE501CF8E9C800D640AA /* blameTemplate.png */,
				89D8BE511CF8E9C800D640AA /* blameTemplate@2x.png */,
				89D8BE521CF8E9C800D640AA /* diffTemplate.png */,
				89D8BE531CF8E9C800D640AA /* diffTemplate@2x.png */,
				89D8BE541CF8E9C800D640AA /* historyTemplate.png */,
				89D8BE551CF8E9C800D640AA /* historyTemplate@2x.png */,
				89D8BE561CF8E9C800D640AA /* textTemplate.png */,
				89D8BE571CF8E9C900D640AA /* textTemplate@2x.png */,
			);
			name = Views;
			sourceTree = "<group>";
		};
		895869B51D0871A6003A9AF0 /* Sidebar */ = {
			isa = PBXGroup;
			children = (
				895869A41D0869D1003A9AF0 /* branchTemplate.png */,
				895869A51D0869D1003A9AF0 /* branchTemplate@2x.png */,
				895869A61D0869D1003A9AF0 /* cloudTemplate.png */,
				895869A71D0869D1003A9AF0 /* cloudTemplate@2x.png */,
				C91610191D1DE994005A3142 /* fetchTemplate.png */,
				C916101A1D1DE994005A3142 /* fetchTemplate@2x.png */,
				C92A7B241D1DD1CD00D2B944 /* folderTemplate.png */,
				C92A7B251D1DD1CD00D2B944 /* folderTemplate@2x.png */,
				C916101B1D1DE994005A3142 /* mergeTemplate.png */,
				C916101C1D1DE994005A3142 /* mergeTemplate@2x.png */,
				C916101D1D1DE994005A3142 /* pullRequestTemplate.png */,
				C916101E1D1DE994005A3142 /* pullRequestTemplate@2x.png */,
				C916101F1D1DE994005A3142 /* pullTemplate.png */,
				C91610201D1DE994005A3142 /* pullTemplate@2x.png */,
				C91610211D1DE994005A3142 /* pushTemplate.png */,
				C91610221D1DE994005A3142 /* pushTemplate@2x.png */,
				894C8D911CA44A44001A4B80 /* stagingTemplate.png */,
				894C8D921CA44A44001A4B80 /* stagingTemplate@2x.png */,
				895869B61D088A46003A9AF0 /* stashTemplate.png */,
				895869B71D088A46003A9AF0 /* stashTemplate@2x.png */,
				895869B81D088A46003A9AF0 /* submoduleTemplate.png */,
				895869B91D088A46003A9AF0 /* submoduleTemplate@2x.png */,
				895869BA1D088A46003A9AF0 /* tagTemplate.png */,
				895869BB1D088A46003A9AF0 /* tagTemplate@2x.png */,
			);
			name = Sidebar;
			sourceTree = "<group>";
		};
		899D0106142168830091DC6F /* images */ = {
			isa = PBXGroup;
			children = (
				C9DAB5CC1D4A4EA700586854 /* Git-Icon-1788C.png */,
				895869B51D0871A6003A9AF0 /* Sidebar */,
				895869B31D08711E003A9AF0 /* Status */,
				895869B41D08718A003A9AF0 /* Views */,
				C957B8571D2D6A3C0040F858 /* bitbucketTemplate.png */,
				C957B8581D2D6A3C0040F858 /* bitbucketTemplate@2x.png */,
				C957B8591D2D6A3C0040F858 /* githubTemplate.png */,
				C957B85A1D2D6A3C0040F858 /* githubTemplate@2x.png */,
				DD96C930175B76990003A30C /* splitter.png */,
				C957B85F1D2D6D900040F858 /* teamcityTemplate.png */,
				C957B8601D2D6D900040F858 /* teamcityTemplate@2x.png */,
			);
			path = images;
			sourceTree = "<group>";
		};
		C3FA46F113D0F8E200AC4F9B = {
			isa = PBXGroup;
			children = (
				DD96C98F176976FC0003A30C /* ObjectiveGitFramework.xcodeproj */,
				C91F34631D30647D005F9BDF /* Siesta.xcodeproj */,
				C3FA470613D0F8E200AC4F9B /* Xit */,
				8937B6EC1786F5DE00CB9BBC /* FullHeightToolbar */,
				C3FA472413D0F8E300AC4F9B /* XitTests */,
				C3FA46FF13D0F8E200AC4F9B /* Frameworks */,
				C3FA46FD13D0F8E200AC4F9B /* Products */,
			);
			indentWidth = 2;
			sourceTree = "<group>";
			tabWidth = 2;
			usesTabs = 0;
		};
		C3FA46FD13D0F8E200AC4F9B /* Products */ = {
			isa = PBXGroup;
			children = (
				C3FA46FC13D0F8E200AC4F9B /* Xit.app */,
				C3FA472013D0F8E300AC4F9B /* XitTests.xctest */,
			);
			name = Products;
			sourceTree = "<group>";
		};
		C3FA46FF13D0F8E200AC4F9B /* Frameworks */ = {
			isa = PBXGroup;
			children = (
				DD858B2B1801325500264F7D /* CoreServices.framework */,
				31A8939F13E9DA5B008BE0C2 /* WebKit.framework */,
				C3FA470013D0F8E200AC4F9B /* Cocoa.framework */,
				31355B0713EA139700C33AAB /* CoreFoundation.framework */,
				DDD4708416F96F7E00CA76FF /* QuickLook.framework */,
				DDD4708616F9701600CA76FF /* Quartz.framework */,
				C3FA470213D0F8E200AC4F9B /* Other Frameworks */,
			);
			name = Frameworks;
			sourceTree = "<group>";
		};
		C3FA470213D0F8E200AC4F9B /* Other Frameworks */ = {
			isa = PBXGroup;
			children = (
				C3FA470313D0F8E200AC4F9B /* AppKit.framework */,
				C3FA470413D0F8E200AC4F9B /* CoreData.framework */,
				C3FA470513D0F8E200AC4F9B /* Foundation.framework */,
			);
			name = "Other Frameworks";
			sourceTree = "<group>";
		};
		C3FA470613D0F8E200AC4F9B /* Xit */ = {
			isa = PBXGroup;
			children = (
				C97328661D11DE6C00C56B9E /* Document */,
				C97328671D11DECD00C56B9E /* Repository */,
				C936AD0D1D4C156000C5ADC3 /* Operations */,
				C973285E1D11DD4A00C56B9E /* Sidebar */,
				31C7C12F13ECC6C700A65FE9 /* HistoryView */,
				DD39D1F21918306B00827532 /* FileView */,
				31C7C12A13EC730500A65FE9 /* Utils */,
				C9C773151D26F28900329493 /* Preferences */,
				C929D0541D42784000D7DC52 /* Services */,
				89A6EA2614478DA40089B212 /* XTAppDelegate.h */,
				89A6EA2714478DA40089B212 /* XTAppDelegate.m */,
				DD07B08316B2005B0012AC19 /* XTConstants.h */,
				C3FA471813D0F8E300AC4F9B /* MainMenu.xib */,
				89039F551703A9FC000949A8 /* html */,
				899D0106142168830091DC6F /* images */,
				C3FA470713D0F8E200AC4F9B /* Supporting Files */,
			);
			path = Xit;
			sourceTree = "<group>";
		};
		C3FA470713D0F8E200AC4F9B /* Supporting Files */ = {
			isa = PBXGroup;
			children = (
				C3FA470813D0F8E200AC4F9B /* Xit-Info.plist */,
				C3FA470913D0F8E200AC4F9B /* InfoPlist.strings */,
				C3FA470C13D0F8E200AC4F9B /* Xit-Prefix.pch */,
				C3FA470D13D0F8E200AC4F9B /* main.m */,
				C3FA470F13D0F8E200AC4F9B /* Credits.rtf */,
				DD00725513E76DFB003B4120 /* Xit.icns */,
			);
			name = "Supporting Files";
			sourceTree = "<group>";
		};
		C3FA472413D0F8E300AC4F9B /* XitTests */ = {
			isa = PBXGroup;
			children = (
				DD592095156EEF40005FBB0F /* OCMock.framework */,
				C3FA472513D0F8E300AC4F9B /* Supporting Files */,
				DD98CFF2181ADFC5008B79C9 /* CFRunLoop+Extensions.c */,
				DD98CFFF181AE297008B79C9 /* CFRunLoop+Extensions.h */,
				C3FA472B13D0F8E300AC4F9B /* XTTest.h */,
				C3FA472D13D0F8E300AC4F9B /* XTTest.m */,
				C9F7A0A41D2EF54E00BB8526 /* XTConfigTest.swift */,
				DD3D9534182B5EC7004AF532 /* XTFileChangesDataSourceTest.m */,
				3199BABC142079BB008AAA4F /* XTFileListDataSourceTest.m */,
				896B05CF15796D2A003B0C24 /* XTHistoryViewControllerTest.m */,
				DDB9319416EC12B100A6ABC6 /* XTRefTokenTest.m */,
				89FE824715A716E800E2EA2A /* XTRepositoryTests.m */,
				313014A913EB653F0017A2A1 /* XTSideBarDataSorceTests.m */,
				89CD209017089D220051C3D4 /* XTCategoryTests.h */,
				89CD209117089D220051C3D4 /* XTCategoryTests.m */,
				89D6FE7C17D8457700633798 /* XTCommitHeaderTest.m */,
				C9FCC1D01D50EB1A00AC398E /* XTCommitHistoryTest.swift */,
				C9E640111D1095C700192454 /* XTFileChangesModelTest.swift */,
				C9EB87311D05D35800C47D13 /* XTStashTest.swift */,
				C9DAB5AE1D47C23900586854 /* XTTeamCityTest.swift */,
				89E927DE17E977340093DA6C /* expected header.html */,
				C9EB87301D05D35800C47D13 /* XitTests-Bridging-Header.h */,
			);
			path = XitTests;
			sourceTree = "<group>";
		};
		C3FA472513D0F8E300AC4F9B /* Supporting Files */ = {
			isa = PBXGroup;
			children = (
				C3FA472613D0F8E300AC4F9B /* XitTests-Info.plist */,
				C3FA472713D0F8E300AC4F9B /* InfoPlist.strings */,
				C3FA472A13D0F8E300AC4F9B /* XitTests-Prefix.pch */,
			);
			name = "Supporting Files";
			sourceTree = "<group>";
		};
		C91F34641D30647D005F9BDF /* Products */ = {
			isa = PBXGroup;
			children = (
				C91F346B1D30647E005F9BDF /* Siesta.framework */,
				C91F346D1D30647E005F9BDF /* SiestaTests.xctest */,
				C91F346F1D30647E005F9BDF /* Siesta.framework */,
				C91F34711D30647E005F9BDF /* SiestaTests.xctest */,
			);
			name = Products;
			sourceTree = "<group>";
		};
		C929D0541D42784000D7DC52 /* Services */ = {
			isa = PBXGroup;
			children = (
				C91F34771D30656B005F9BDF /* XTServices.swift */,
				C929D05F1D42785B00D7DC52 /* XTTeamCityAPI.swift */,
			);
			name = Services;
			sourceTree = "<group>";
		};
		C936AD0D1D4C156000C5ADC3 /* Operations */ = {
			isa = PBXGroup;
			children = (
				C94866B51D256C24000BDB0A /* XTFetchController.swift */,
				C90FD5941D217D5B00A30570 /* XTFetchPanelController.swift */,
				C90FD5951D217D5B00A30570 /* XTFetchPanelController.xib */,
				C9BAE6131D3039C500A87F13 /* XTOperationController.swift */,
				C936AD0B1D4C0FA900C5ADC3 /* XTPasswordOpController.swift */,
				C94866BE1D25861E000BDB0A /* XTPasswordPanelController.swift */,
				C94866BF1D25861E000BDB0A /* XTPasswordPanelController.xib */,
				89C927871D43B0460074F71A /* XTPullController.swift */,
				C936AD091D4C0CD400C5ADC3 /* XTPushController.swift */,
				C9BAE61D1D303A8100A87F13 /* XTRemoteOptionsController.swift */,
				C957B8701D2DB44E0040F858 /* XTRemoteSheetController.swift */,
				C957B8711D2DB44E0040F858 /* XTRemoteSheetController.xib */,
			);
			name = Operations;
			sourceTree = "<group>";
		};
		C973285E1D11DD4A00C56B9E /* Sidebar */ = {
			isa = PBXGroup;
			children = (
				DD07B08716B313A60012AC19 /* XTRefFormatter.h */,
				DD07B08816B313A60012AC19 /* XTRefFormatter.m */,
				DD07B07616A5D2A80012AC19 /* XTSideBarOutlineView.h */,
				DD07B07716A5D2A80012AC19 /* XTSideBarOutlineView.m */,
				895DEEF4142CECB7001763FC /* XTSideBarTableCellView.h */,
				895DEEF5142CECB7001763FC /* XTSideBarTableCellView.m */,
				31F1E87813D3AC6D00F3B317 /* XTSideBarDataSource.h */,
				3174966713DF8A0C004C5546 /* XTSideBarDataSource.m */,
				89C9276A1D368C020074F71A /* XTSideBarDataSource.swift */,
				C9F78B131D0896AF008490EA /* XTSidebarItem.swift */,
			);
			name = Sidebar;
			sourceTree = "<group>";
		};
		C97328661D11DE6C00C56B9E /* Document */ = {
			isa = PBXGroup;
			children = (
				C3FA471213D0F8E200AC4F9B /* XTDocument.h */,
				C3FA471313D0F8E200AC4F9B /* XTDocument.m */,
				C3FA471513D0F8E200AC4F9B /* XTDocument.xib */,
				C9E9A37C1D0B5706007BFABF /* XTWindowController.swift */,
				C9B753661D651ECC005A53CC /* XTActivityViewController.swift */,
				89991CDB144E3FF400097A99 /* XTStatusView.h */,
				89991CDC144E3FF400097A99 /* XTStatusView.m */,
				89794F651452839500E38ACC /* XTStatusView.xib */,
				8952296F1786F7AB00EE514C /* XTToolbarDelegate.h */,
				895229701786F7AB00EE514C /* XTToolbarDelegate.m */,
				89794F891458CC9B00E38ACC /* XTOutputViewController.h */,
				89794F8A1458CC9B00E38ACC /* XTOutputViewController.m */,
				89794F8B1458CC9B00E38ACC /* XTOutputViewController.xib */,
			);
			name = Document;
			sourceTree = "<group>";
		};
		C97328671D11DECD00C56B9E /* Repository */ = {
			isa = PBXGroup;
			children = (
				C9BAE6091D2FFA8B00A87F13 /* XTConfig.swift */,
				C358652F14048A3F00060C53 /* XTRepository.h */,
				C358653014048A3F00060C53 /* XTRepository.m */,
				C3BC055613D1133000C3CF1A /* XTRepository+Commands.h */,
				C3BC055713D1133000C3CF1A /* XTRepository+Commands.m */,
				DDDA447015B0E97000DF407B /* XTRepository+Parsing.h */,
				DDDA447115B0EA4700DF407B /* XTRepository+Parsing.m */,
				8916E4E51D4CF297003DC223 /* XTRepository.swift */,
				89D8BE391CF4DB9400D640AA /* XTRepositoryWatcher.h */,
				89D8BE3A1CF4DB9400D640AA /* XTRepositoryWatcher.m */,
				C954ABFC1D34455000302160 /* XTBranch.swift */,
				C926804D1D074EC500E422FA /* XTFileChangesModel.swift */,
				C9EB87231D01D93400C47D13 /* XTStash.swift */,
				89C927741D36A2180074F71A /* XTSubmodule.swift */,
				89C927771D36A5890074F71A /* XTTag.swift */,
				C929D03A1D400B3B00D7DC52 /* XTRemote.swift */,
<<<<<<< HEAD
				89C927931D43B23B0074F71A /* XTRepository.swift */,
=======
				C92E30FA1D4FF4F0001985F7 /* XTCommit.swift */,
>>>>>>> 09780a2d
			);
			name = Repository;
			sourceTree = "<group>";
		};
		C9C773151D26F28900329493 /* Preferences */ = {
			isa = PBXGroup;
			children = (
				C9C7730A1D26EE1C00329493 /* XTPrefsWindowController.swift */,
				C948D5B61D2C6A4800F72A27 /* XTAccountsPrefsController.swift */,
				C957B8531D2D533C0040F858 /* XTAddAccountController.swift */,
				C957B87B1D2DBBC00040F858 /* XTAccountsManager.swift */,
				C9DAB5CE1D4A4F0300586854 /* XTGitPrefsController.swift */,
				C9DAB5D21D4A8D2000586854 /* Preferences.storyboard */,
			);
			name = Preferences;
			sourceTree = "<group>";
		};
		DD39D1F21918306B00827532 /* FileView */ = {
			isa = PBXGroup;
			children = (
				DD96C937175ECE690003A30C /* XTFileViewController.h */,
				DD96C938175ECE690003A30C /* XTFileViewController.m */,
				DD997DF71746F40D00C7DF82 /* XTFileViewController.xib */,
				899DB1A01CE5022400760270 /* XTCommitEntryController.swift */,
				899DB1A11CE5022400760270 /* XTCommitEntryController.xib */,
				89D6FE6D17D2F89D00633798 /* XTCommitHeaderViewController.h */,
				89D6FE6E17D2F89D00633798 /* XTCommitHeaderViewController.m */,
				DD98D0001822FFE2008B79C9 /* XTFileChangesDataSource.h */,
				DD98D0011822FFE2008B79C9 /* XTFileChangesDataSource.m */,
				DD9D5E9A183EA33F00EBC1C7 /* XTFileDiffController.h */,
				DD9D5E9B183EA33F00EBC1C7 /* XTFileDiffController.m */,
				DD3D94F118254442004AF532 /* XTFileListDataSourceBase.h */,
				DD3D94F218254442004AF532 /* XTFileListDataSourceBase.m */,
				894C8DAA1CBC0A1B001A4B80 /* XTFileListView.h */,
				894C8DAB1CBC0A1B001A4B80 /* XTFileListView.m */,
				3199BABE14207CFB008AAA4F /* XTFileTreeDataSource.h */,
				3199BABF14207CFB008AAA4F /* XTFileTreeDataSource.m */,
				894C8DBA1CC12F3E001A4B80 /* XTPreviewController.h */,
				894C8DBB1CC12F3E001A4B80 /* XTPreviewController.m */,
				DDD4707F16F3E7B000CA76FF /* XTPreviewItem.h */,
				DDD4708016F3E7B000CA76FF /* XTPreviewItem.m */,
				89D8BE211CF0A4ED00D640AA /* XTRolloverButton.swift */,
				DD858B1D17FFDCB900264F7D /* XTTextPreviewController.h */,
				DD858B1E17FFDCB900264F7D /* XTTextPreviewController.m */,
				899DB18D1CE0EA3A00760270 /* XTWorkspaceTreeBuilder.swift */,
			);
			name = FileView;
			sourceTree = "<group>";
		};
		DD96C990176976FC0003A30C /* Products */ = {
			isa = PBXGroup;
			children = (
				DD96C99A176976FE0003A30C /* ObjectiveGit.framework */,
				DD96C99C176976FE0003A30C /* ObjectiveGit-MacTests.xctest */,
				DD96C99E176976FE0003A30C /* ObjectiveGit.framework */,
				89E6384D1C8651E400B7BB42 /* ObjectiveGit-iOSTests.xctest */,
			);
			name = Products;
			sourceTree = "<group>";
		};
/* End PBXGroup section */

/* Begin PBXNativeTarget section */
		C3FA46FB13D0F8E200AC4F9B /* Xit */ = {
			isa = PBXNativeTarget;
			buildConfigurationList = C3FA473113D0F8E300AC4F9B /* Build configuration list for PBXNativeTarget "Xit" */;
			buildPhases = (
				C3FA46F813D0F8E200AC4F9B /* Sources */,
				C3FA46F913D0F8E200AC4F9B /* Frameworks */,
				C3FA46FA13D0F8E200AC4F9B /* Resources */,
				317C19DE13EBD2500003E8E6 /* ShellScript */,
				C91F34751D3064E6005F9BDF /* CopyFiles */,
			);
			buildRules = (
			);
			dependencies = (
				DD96C9A51769772E0003A30C /* PBXTargetDependency */,
				C91F34731D3064B2005F9BDF /* PBXTargetDependency */,
			);
			name = Xit;
			productName = Xit;
			productReference = C3FA46FC13D0F8E200AC4F9B /* Xit.app */;
			productType = "com.apple.product-type.application";
		};
		C3FA471F13D0F8E300AC4F9B /* XitTests */ = {
			isa = PBXNativeTarget;
			buildConfigurationList = C3FA473413D0F8E300AC4F9B /* Build configuration list for PBXNativeTarget "XitTests" */;
			buildPhases = (
				C3FA471B13D0F8E300AC4F9B /* Sources */,
				C3FA471C13D0F8E300AC4F9B /* Frameworks */,
				C3FA471D13D0F8E300AC4F9B /* Resources */,
				89BEB8BB157B586F00FED57B /* CopyFiles */,
			);
			buildRules = (
			);
			dependencies = (
				C3FA472313D0F8E300AC4F9B /* PBXTargetDependency */,
			);
			name = XitTests;
			productName = XitTests;
			productReference = C3FA472013D0F8E300AC4F9B /* XitTests.xctest */;
			productType = "com.apple.product-type.bundle.unit-test";
		};
/* End PBXNativeTarget section */

/* Begin PBXProject section */
		C3FA46F313D0F8E200AC4F9B /* Project object */ = {
			isa = PBXProject;
			attributes = {
				CLASSPREFIX = XT;
				LastSwiftUpdateCheck = 0730;
				LastUpgradeCheck = 0800;
				ORGANIZATIONNAME = "";
			};
			buildConfigurationList = C3FA46F613D0F8E200AC4F9B /* Build configuration list for PBXProject "Xit" */;
			compatibilityVersion = "Xcode 3.2";
			developmentRegion = English;
			hasScannedForEncodings = 0;
			knownRegions = (
				en,
			);
			mainGroup = C3FA46F113D0F8E200AC4F9B;
			productRefGroup = C3FA46FD13D0F8E200AC4F9B /* Products */;
			projectDirPath = "";
			projectReferences = (
				{
					ProductGroup = DD96C990176976FC0003A30C /* Products */;
					ProjectRef = DD96C98F176976FC0003A30C /* ObjectiveGitFramework.xcodeproj */;
				},
				{
					ProductGroup = C91F34641D30647D005F9BDF /* Products */;
					ProjectRef = C91F34631D30647D005F9BDF /* Siesta.xcodeproj */;
				},
			);
			projectRoot = "";
			targets = (
				C3FA46FB13D0F8E200AC4F9B /* Xit */,
				C3FA471F13D0F8E300AC4F9B /* XitTests */,
			);
		};
/* End PBXProject section */

/* Begin PBXReferenceProxy section */
		89E6384D1C8651E400B7BB42 /* ObjectiveGit-iOSTests.xctest */ = {
			isa = PBXReferenceProxy;
			fileType = wrapper.cfbundle;
			path = "ObjectiveGit-iOSTests.xctest";
			remoteRef = 89E6384C1C8651E400B7BB42 /* PBXContainerItemProxy */;
			sourceTree = BUILT_PRODUCTS_DIR;
		};
		C91F346B1D30647E005F9BDF /* Siesta.framework */ = {
			isa = PBXReferenceProxy;
			fileType = wrapper.framework;
			path = Siesta.framework;
			remoteRef = C91F346A1D30647E005F9BDF /* PBXContainerItemProxy */;
			sourceTree = BUILT_PRODUCTS_DIR;
		};
		C91F346D1D30647E005F9BDF /* SiestaTests.xctest */ = {
			isa = PBXReferenceProxy;
			fileType = wrapper.cfbundle;
			path = SiestaTests.xctest;
			remoteRef = C91F346C1D30647E005F9BDF /* PBXContainerItemProxy */;
			sourceTree = BUILT_PRODUCTS_DIR;
		};
		C91F346F1D30647E005F9BDF /* Siesta.framework */ = {
			isa = PBXReferenceProxy;
			fileType = wrapper.framework;
			path = Siesta.framework;
			remoteRef = C91F346E1D30647E005F9BDF /* PBXContainerItemProxy */;
			sourceTree = BUILT_PRODUCTS_DIR;
		};
		C91F34711D30647E005F9BDF /* SiestaTests.xctest */ = {
			isa = PBXReferenceProxy;
			fileType = wrapper.cfbundle;
			path = SiestaTests.xctest;
			remoteRef = C91F34701D30647E005F9BDF /* PBXContainerItemProxy */;
			sourceTree = BUILT_PRODUCTS_DIR;
		};
		DD96C99A176976FE0003A30C /* ObjectiveGit.framework */ = {
			isa = PBXReferenceProxy;
			fileType = wrapper.framework;
			path = ObjectiveGit.framework;
			remoteRef = DD96C999176976FE0003A30C /* PBXContainerItemProxy */;
			sourceTree = BUILT_PRODUCTS_DIR;
		};
		DD96C99C176976FE0003A30C /* ObjectiveGit-MacTests.xctest */ = {
			isa = PBXReferenceProxy;
			fileType = wrapper.cfbundle;
			path = "ObjectiveGit-MacTests.xctest";
			remoteRef = DD96C99B176976FE0003A30C /* PBXContainerItemProxy */;
			sourceTree = BUILT_PRODUCTS_DIR;
		};
		DD96C99E176976FE0003A30C /* ObjectiveGit.framework */ = {
			isa = PBXReferenceProxy;
			fileType = wrapper.framework;
			path = ObjectiveGit.framework;
			remoteRef = DD96C99D176976FE0003A30C /* PBXContainerItemProxy */;
			sourceTree = BUILT_PRODUCTS_DIR;
		};
/* End PBXReferenceProxy section */

/* Begin PBXResourcesBuildPhase section */
		C3FA46FA13D0F8E200AC4F9B /* Resources */ = {
			isa = PBXResourcesBuildPhase;
			buildActionMask = 2147483647;
			files = (
				C91610291D1DE994005A3142 /* pullTemplate.png in Resources */,
				C91610231D1DE994005A3142 /* fetchTemplate.png in Resources */,
				C3FA470B13D0F8E200AC4F9B /* InfoPlist.strings in Resources */,
				895869C01D088A46003A9AF0 /* tagTemplate.png in Resources */,
				89D8BDFB1CED200B00D640AA /* delete@2x.png in Resources */,
				89D8BE261CF35C7000D640AA /* unstage@2x.png in Resources */,
				C957B85D1D2D6A3C0040F858 /* githubTemplate.png in Resources */,
				C3FA471113D0F8E200AC4F9B /* Credits.rtf in Resources */,
				C3FA471713D0F8E200AC4F9B /* XTDocument.xib in Resources */,
				89D8BE5B1CF8E9C900D640AA /* diffTemplate@2x.png in Resources */,
				89D8BDE91CED1FE700D640AA /* add.png in Resources */,
				C3FA471A13D0F8E300AC4F9B /* MainMenu.xib in Resources */,
				895869BE1D088A46003A9AF0 /* submoduleTemplate.png in Resources */,
				C916102C1D1DE994005A3142 /* pushTemplate@2x.png in Resources */,
				DD00725613E76DFB003B4120 /* Xit.icns in Resources */,
				31C7C13413ECC74C00A65FE9 /* XTHistoryViewController.xib in Resources */,
				894C8D931CA44A44001A4B80 /* stagingTemplate.png in Resources */,
				895869BD1D088A46003A9AF0 /* stashTemplate@2x.png in Resources */,
				C957B85E1D2D6A3C0040F858 /* githubTemplate@2x.png in Resources */,
				89D8BE5F1CF8E9C900D640AA /* textTemplate@2x.png in Resources */,
				899DB1A31CE5022400760270 /* XTCommitEntryController.xib in Resources */,
				C9DAB5CD1D4A4EA700586854 /* Git-Icon-1788C.png in Resources */,
				C957B8731D2DB44E0040F858 /* XTRemoteSheetController.xib in Resources */,
				89794F671452839500E38ACC /* XTStatusView.xib in Resources */,
				89D8BE001CED203900D640AA /* stage.png in Resources */,
				89794F8D1458CC9B00E38ACC /* XTOutputViewController.xib in Resources */,
				C91610251D1DE994005A3142 /* mergeTemplate.png in Resources */,
				C91610241D1DE994005A3142 /* fetchTemplate@2x.png in Resources */,
				89D8BDFA1CED200B00D640AA /* delete.png in Resources */,
				89D8BDFC1CED200B00D640AA /* modify.png in Resources */,
				C92A7B271D1DD1CD00D2B944 /* folderTemplate@2x.png in Resources */,
				89039F561703A9FC000949A8 /* html in Resources */,
				C90FD5971D217D5B00A30570 /* XTFetchPanelController.xib in Resources */,
				89D8BDFD1CED200B00D640AA /* modify@2x.png in Resources */,
				DD997DDA173B409500C7DF82 /* HistoryView Menus.xib in Resources */,
				C957B85C1D2D6A3C0040F858 /* bitbucketTemplate@2x.png in Resources */,
				89D8BDF81CED200B00D640AA /* conflict.png in Resources */,
				DD997DF81746F40D00C7DF82 /* XTFileViewController.xib in Resources */,
				89D8BDF91CED200B00D640AA /* conflict@2x.png in Resources */,
				C957B85B1D2D6A3C0040F858 /* bitbucketTemplate.png in Resources */,
				C92A7B261D1DD1CD00D2B944 /* folderTemplate.png in Resources */,
				89D8BE011CED203900D640AA /* stage@2x.png in Resources */,
				89D8BE581CF8E9C900D640AA /* blameTemplate.png in Resources */,
				C957B8621D2D6D900040F858 /* teamcityTemplate@2x.png in Resources */,
				C91610271D1DE994005A3142 /* pullRequestTemplate.png in Resources */,
				89D8BDEA1CED1FE700D640AA /* add@2x.png in Resources */,
				DD96C931175B76990003A30C /* splitter.png in Resources */,
				89D8BE251CF35C7000D640AA /* unstage.png in Resources */,
				895869A91D0869D1003A9AF0 /* branchTemplate@2x.png in Resources */,
				895869C11D088A46003A9AF0 /* tagTemplate@2x.png in Resources */,
				894C8D941CA44A44001A4B80 /* stagingTemplate@2x.png in Resources */,
				C9DAB5D31D4A8D2000586854 /* Preferences.storyboard in Resources */,
				895869BF1D088A46003A9AF0 /* submoduleTemplate@2x.png in Resources */,
				DDA8A63A17F5B6CE00AD9808 /* added.png in Resources */,
				DDA8A63B17F5B6CE00AD9808 /* added@2x.png in Resources */,
				C916102B1D1DE994005A3142 /* pushTemplate.png in Resources */,
				DDA8A63C17F5B6CE00AD9808 /* copied.png in Resources */,
				DDA8A63D17F5B6CE00AD9808 /* copied@2x.png in Resources */,
				895869AB1D0869D1003A9AF0 /* cloudTemplate@2x.png in Resources */,
				DDA8A63E17F5B6CE00AD9808 /* deleted.png in Resources */,
				895869BC1D088A46003A9AF0 /* stashTemplate.png in Resources */,
				C94866C11D25861E000BDB0A /* XTPasswordPanelController.xib in Resources */,
				DDA8A63F17F5B6CE00AD9808 /* deleted@2x.png in Resources */,
				895869A81D0869D1003A9AF0 /* branchTemplate.png in Resources */,
				DDA8A64017F5B6CE00AD9808 /* modified.png in Resources */,
				89D8BE5A1CF8E9C900D640AA /* diffTemplate.png in Resources */,
				89D8BE5C1CF8E9C900D640AA /* historyTemplate.png in Resources */,
				C91610281D1DE994005A3142 /* pullRequestTemplate@2x.png in Resources */,
				89D8BE591CF8E9C900D640AA /* blameTemplate@2x.png in Resources */,
				DDA8A64117F5B6CE00AD9808 /* modified@2x.png in Resources */,
				C957B8611D2D6D900040F858 /* teamcityTemplate.png in Resources */,
				895869AA1D0869D1003A9AF0 /* cloudTemplate.png in Resources */,
				DDA8A64217F5B6CE00AD9808 /* renamed.png in Resources */,
				DDA8A64317F5B6CE00AD9808 /* renamed@2x.png in Resources */,
				89D8BE5E1CF8E9C900D640AA /* textTemplate.png in Resources */,
				89D8BE5D1CF8E9C900D640AA /* historyTemplate@2x.png in Resources */,
				C91610261D1DE994005A3142 /* mergeTemplate@2x.png in Resources */,
				C916102A1D1DE994005A3142 /* pullTemplate@2x.png in Resources */,
				DDA8A65F17F9ECED00AD9808 /* mixed.png in Resources */,
				DDA8A66017F9ECED00AD9808 /* mixed@2x.png in Resources */,
			);
			runOnlyForDeploymentPostprocessing = 0;
		};
		C3FA471D13D0F8E300AC4F9B /* Resources */ = {
			isa = PBXResourcesBuildPhase;
			buildActionMask = 2147483647;
			files = (
				C3FA472913D0F8E300AC4F9B /* InfoPlist.strings in Resources */,
				89E927DF17E977340093DA6C /* expected header.html in Resources */,
			);
			runOnlyForDeploymentPostprocessing = 0;
		};
/* End PBXResourcesBuildPhase section */

/* Begin PBXShellScriptBuildPhase section */
		317C19DE13EBD2500003E8E6 /* ShellScript */ = {
			isa = PBXShellScriptBuildPhase;
			buildActionMask = 2147483647;
			files = (
			);
			inputPaths = (
			);
			outputPaths = (
			);
			runOnlyForDeploymentPostprocessing = 0;
			shellPath = /bin/sh;
			shellScript = "KEYWORDS=\"TODO|FIXME|\\?\\?\\?:|\\!\\!\\!:\"\nfind ${SRCROOT}/Xit ${SRCROOT}/XitTests \\( -name \"*.h\" -or -name \"*.m\" \\) -print0 | \\\nxargs -0 egrep --with-filename --line-number --only-matching \"($KEYWORDS).*\\$\" | \\\nperl -p -e \"s/($KEYWORDS)/ warning: \\$1/\"";
		};
/* End PBXShellScriptBuildPhase section */

/* Begin PBXSourcesBuildPhase section */
		C3FA46F813D0F8E200AC4F9B /* Sources */ = {
			isa = PBXSourcesBuildPhase;
			buildActionMask = 2147483647;
			files = (
				C9B753671D651ECC005A53CC /* XTActivityViewController.swift in Sources */,
				89D8BE3B1CF4DB9400D640AA /* XTRepositoryWatcher.m in Sources */,
				C3FA470E13D0F8E200AC4F9B /* main.m in Sources */,
				C3FA471413D0F8E200AC4F9B /* XTDocument.m in Sources */,
				31F1E87F13D3B51200F3B317 /* XTRepository+Commands.m in Sources */,
				C926804E1D074EC500E422FA /* XTFileChangesModel.swift in Sources */,
				C9F78B141D0896AF008490EA /* XTSidebarItem.swift in Sources */,
				C91E9A011D527A1300E128AC /* XTHistoryTableController.swift in Sources */,
				C957B84B1D2D53040040F858 /* XTSheetController.swift in Sources */,
				3174966813DF8A0C004C5546 /* XTSideBarDataSource.m in Sources */,
<<<<<<< HEAD
				89C927941D43B23B0074F71A /* XTRepository.swift in Sources */,
				3174966E13DFF94C004C5546 /* XTHistoryItem.m in Sources */,
=======
>>>>>>> 09780a2d
				DD9D5E9C183EA33F00EBC1C7 /* XTFileDiffController.m in Sources */,
				C9BAE60A1D2FFA8B00A87F13 /* XTConfig.swift in Sources */,
				C9BAE6141D3039C500A87F13 /* XTOperationController.swift in Sources */,
				C957B8541D2D533C0040F858 /* XTAddAccountController.swift in Sources */,
				C948D5B71D2C6A4800F72A27 /* XTAccountsPrefsController.swift in Sources */,
				894C8DAC1CBC0A1B001A4B80 /* XTFileListView.m in Sources */,
				C957B8721D2DB44E0040F858 /* XTRemoteSheetController.swift in Sources */,
<<<<<<< HEAD
				C936AD0C1D4C0FA900C5ADC3 /* XTPasswordOpController.swift in Sources */,
				C3D6D32213E91EDC00AF50B0 /* PBGitRevisionCell.m in Sources */,
=======
>>>>>>> 09780a2d
				899DB1921CE109C700760270 /* XTWorkspaceTreeBuilder.swift in Sources */,
				89D8BE221CF0A4ED00D640AA /* XTRolloverButton.swift in Sources */,
				31C7C12E13EC738200A65FE9 /* NSMutableDictionary+MultiObjectForKey.m in Sources */,
				C94866C31D258E88000BDB0A /* (null) in Sources */,
				DDDDAF1418162212009F8BA1 /* XTQueueUtils.c in Sources */,
				C957B8661D2D8D500040F858 /* XTKeychain.swift in Sources */,
				C9C7730C1D26EE1C00329493 /* XTPrefsWindowController.swift in Sources */,
				8916E4E61D4CF297003DC223 /* XTRepository.swift in Sources */,
				31C7C13313ECC74C00A65FE9 /* XTHistoryViewController.m in Sources */,
				C358653114048A3F00060C53 /* XTRepository.m in Sources */,
				C94866C01D25861E000BDB0A /* XTPasswordPanelController.swift in Sources */,
				3199BAC014207CFB008AAA4F /* XTFileTreeDataSource.m in Sources */,
				895DEEF6142CECB7001763FC /* XTSideBarTableCellView.m in Sources */,
				C9BAE61E1D303A8100A87F13 /* XTRemoteOptionsController.swift in Sources */,
				89A6EA2814478DA40089B212 /* XTAppDelegate.m in Sources */,
				89991CDD144E3FF400097A99 /* XTStatusView.m in Sources */,
				C929D03B1D400B3B00D7DC52 /* XTRemote.swift in Sources */,
				89794F8C1458CC9B00E38ACC /* XTOutputViewController.m in Sources */,
				C91F34781D30656B005F9BDF /* XTServices.swift in Sources */,
				DDDA447215B0EA4700DF407B /* XTRepository+Parsing.m in Sources */,
				894C8DBD1CC12F3E001A4B80 /* XTPreviewController.m in Sources */,
				DD98D0021822FFE2008B79C9 /* XTFileChangesDataSource.m in Sources */,
				89C9276B1D368C020074F71A /* XTSideBarDataSource.swift in Sources */,
				C936AD0A1D4C0CD400C5ADC3 /* XTPushController.swift in Sources */,
				DDC75B8315D08E8F0087F2D4 /* NSDate+Extensions.m in Sources */,
				DD9C1B8F160239DD0001FE9B /* XTRefToken.m in Sources */,
				C92E30EF1D4FF358001985F7 /* XTCommitHistory.swift in Sources */,
				C929D0461D415F6F00D7DC52 /* MiscExtensions.swift in Sources */,
				89C927881D43B0460074F71A /* XTPullController.swift in Sources */,
				C94866B61D256C24000BDB0A /* XTFetchController.swift in Sources */,
				C957B87C1D2DBBC00040F858 /* XTAccountsManager.swift in Sources */,
				DD07B07816A5D2A80012AC19 /* XTSideBarOutlineView.m in Sources */,
				DD07B08916B313A60012AC19 /* XTRefFormatter.m in Sources */,
				DDD4708116F3E7B000CA76FF /* XTPreviewItem.m in Sources */,
				C9DAB5D01D4A4F0300586854 /* XTGitPrefsController.swift in Sources */,
				89C927751D36A2180074F71A /* XTSubmodule.swift in Sources */,
				899DB1A21CE5022400760270 /* XTCommitEntryController.swift in Sources */,
				89D47943170894A200C04D89 /* NSAttributedString+XTExtensions.m in Sources */,
				C9E9A37D1D0B5706007BFABF /* XTWindowController.swift in Sources */,
				DD96C939175ECE690003A30C /* XTFileViewController.m in Sources */,
				895229661786F6F900EE514C /* FHTDelegate.m in Sources */,
				C90FD5961D217D5B00A30570 /* XTFetchPanelController.swift in Sources */,
				895229671786F6F900EE514C /* FHTItemView.m in Sources */,
				C92E30FB1D4FF4F0001985F7 /* XTCommit.swift in Sources */,
				895229681786F6F900EE514C /* FHTLCDStatusView.m in Sources */,
				C9EB87241D01D93400C47D13 /* XTStash.swift in Sources */,
				895229691786F6F900EE514C /* FHTToolbar.m in Sources */,
				895229711786F7AB00EE514C /* XTToolbarDelegate.m in Sources */,
				C96F65461D53A6CE001B2557 /* XTHistoryCellView.swift in Sources */,
				DD3D94F318254442004AF532 /* XTFileListDataSourceBase.m in Sources */,
				89D6FE6F17D2F89D00633798 /* XTCommitHeaderViewController.m in Sources */,
				C954ABFD1D34455000302160 /* XTBranch.swift in Sources */,
				C929D0601D42785B00D7DC52 /* XTTeamCityAPI.swift in Sources */,
				DD858B1F17FFDCB900264F7D /* XTTextPreviewController.m in Sources */,
				89AC82431806769A00402955 /* XTWebViewController.m in Sources */,
				89C927781D36A5890074F71A /* XTTag.swift in Sources */,
			);
			runOnlyForDeploymentPostprocessing = 0;
		};
		C3FA471B13D0F8E300AC4F9B /* Sources */ = {
			isa = PBXSourcesBuildPhase;
			buildActionMask = 2147483647;
			files = (
				C3FA472E13D0F8E300AC4F9B /* XTTest.m in Sources */,
				313014AC13EB656B0017A2A1 /* XTSideBarDataSorceTests.m in Sources */,
				C9EB87321D05D35800C47D13 /* XTStashTest.swift in Sources */,
				DD3D9535182B5EC7004AF532 /* XTFileChangesDataSourceTest.m in Sources */,
				DD98CFF3181ADFC5008B79C9 /* CFRunLoop+Extensions.c in Sources */,
				3199BABD142079BB008AAA4F /* XTFileListDataSourceTest.m in Sources */,
				896B05D015796D2A003B0C24 /* XTHistoryViewControllerTest.m in Sources */,
				C9F7A0A51D2EF54E00BB8526 /* XTConfigTest.swift in Sources */,
				89FE824815A716E800E2EA2A /* XTRepositoryTests.m in Sources */,
				DDB9319516EC12B100A6ABC6 /* XTRefTokenTest.m in Sources */,
				C9DAB5AF1D47C23900586854 /* XTTeamCityTest.swift in Sources */,
				C9FCC1D11D50EB1A00AC398E /* XTCommitHistoryTest.swift in Sources */,
				C9E640121D1095C700192454 /* XTFileChangesModelTest.swift in Sources */,
				89CD209217089D220051C3D4 /* XTCategoryTests.m in Sources */,
				89D6FE7D17D8457700633798 /* XTCommitHeaderTest.m in Sources */,
				C954ABFE1D34455000302160 /* XTBranch.swift in Sources */,
			);
			runOnlyForDeploymentPostprocessing = 0;
		};
/* End PBXSourcesBuildPhase section */

/* Begin PBXTargetDependency section */
		C3FA472313D0F8E300AC4F9B /* PBXTargetDependency */ = {
			isa = PBXTargetDependency;
			target = C3FA46FB13D0F8E200AC4F9B /* Xit */;
			targetProxy = C3FA472213D0F8E300AC4F9B /* PBXContainerItemProxy */;
		};
		C91F34731D3064B2005F9BDF /* PBXTargetDependency */ = {
			isa = PBXTargetDependency;
			name = "Siesta macOS";
			targetProxy = C91F34721D3064B2005F9BDF /* PBXContainerItemProxy */;
		};
		DD96C9A51769772E0003A30C /* PBXTargetDependency */ = {
			isa = PBXTargetDependency;
			name = ObjectiveGit;
			targetProxy = DD96C9A41769772E0003A30C /* PBXContainerItemProxy */;
		};
/* End PBXTargetDependency section */

/* Begin PBXVariantGroup section */
		89794F651452839500E38ACC /* XTStatusView.xib */ = {
			isa = PBXVariantGroup;
			children = (
				89794F661452839500E38ACC /* en */,
			);
			name = XTStatusView.xib;
			sourceTree = "<group>";
		};
		C3FA470913D0F8E200AC4F9B /* InfoPlist.strings */ = {
			isa = PBXVariantGroup;
			children = (
				C3FA470A13D0F8E200AC4F9B /* en */,
			);
			name = InfoPlist.strings;
			sourceTree = "<group>";
		};
		C3FA470F13D0F8E200AC4F9B /* Credits.rtf */ = {
			isa = PBXVariantGroup;
			children = (
				C3FA471013D0F8E200AC4F9B /* en */,
			);
			name = Credits.rtf;
			sourceTree = "<group>";
		};
		C3FA471513D0F8E200AC4F9B /* XTDocument.xib */ = {
			isa = PBXVariantGroup;
			children = (
				C3FA471613D0F8E200AC4F9B /* en */,
			);
			name = XTDocument.xib;
			sourceTree = "<group>";
		};
		C3FA471813D0F8E300AC4F9B /* MainMenu.xib */ = {
			isa = PBXVariantGroup;
			children = (
				C3FA471913D0F8E300AC4F9B /* en */,
			);
			name = MainMenu.xib;
			sourceTree = "<group>";
		};
		C3FA472713D0F8E300AC4F9B /* InfoPlist.strings */ = {
			isa = PBXVariantGroup;
			children = (
				C3FA472813D0F8E300AC4F9B /* en */,
			);
			name = InfoPlist.strings;
			sourceTree = "<group>";
		};
		DD997DD8173B409500C7DF82 /* HistoryView Menus.xib */ = {
			isa = PBXVariantGroup;
			children = (
				DD997DD9173B409500C7DF82 /* en */,
			);
			name = "HistoryView Menus.xib";
			sourceTree = "<group>";
		};
/* End PBXVariantGroup section */

/* Begin XCBuildConfiguration section */
		C3D6CF2513D4DEE300D35D4D /* coverage */ = {
			isa = XCBuildConfiguration;
			buildSettings = {
				CLANG_WARN_BOOL_CONVERSION = YES;
				CLANG_WARN_CONSTANT_CONVERSION = YES;
				CLANG_WARN_EMPTY_BODY = YES;
				CLANG_WARN_ENUM_CONVERSION = YES;
				CLANG_WARN_INT_CONVERSION = YES;
				CLANG_WARN_UNREACHABLE_CODE = YES;
				CLANG_WARN__DUPLICATE_METHOD_MATCH = YES;
				ENABLE_STRICT_OBJC_MSGSEND = YES;
				GCC_C_LANGUAGE_STANDARD = gnu99;
				GCC_GENERATE_TEST_COVERAGE_FILES = YES;
				GCC_INSTRUMENT_PROGRAM_FLOW_ARCS = YES;
				GCC_NO_COMMON_BLOCKS = YES;
				GCC_OPTIMIZATION_LEVEL = 0;
				GCC_PREFIX_HEADER = "";
				GCC_PREPROCESSOR_DEFINITIONS = DEBUG;
				GCC_SYMBOLS_PRIVATE_EXTERN = NO;
				GCC_WARN_64_TO_32_BIT_CONVERSION = YES;
				GCC_WARN_ABOUT_RETURN_TYPE = YES;
				GCC_WARN_UNDECLARED_SELECTOR = YES;
				GCC_WARN_UNINITIALIZED_AUTOS = YES;
				GCC_WARN_UNUSED_FUNCTION = YES;
				GCC_WARN_UNUSED_VARIABLE = YES;
				HEADER_SEARCH_PATHS = (
					RBSplitView/Source/,
					"\"$(SRCROOT)/objective-git/External/libgit2/include\"",
					"$(inherited)",
				);
				MACOSX_DEPLOYMENT_TARGET = 10.11;
				ONLY_ACTIVE_ARCH = YES;
				OTHER_LDFLAGS = "-lgcov";
				SDKROOT = macosx;
				SWIFT_VERSION = 2.3;
			};
			name = coverage;
		};
		C3D6CF2613D4DEE300D35D4D /* coverage */ = {
			isa = XCBuildConfiguration;
			buildSettings = {
				ALWAYS_SEARCH_USER_PATHS = NO;
				CLANG_ALLOW_NON_MODULAR_INCLUDES_IN_FRAMEWORK_MODULES = YES;
				CLANG_ENABLE_MODULES = YES;
				CLANG_ENABLE_OBJC_ARC = YES;
				COMBINE_HIDPI_IMAGES = YES;
				COPY_PHASE_STRIP = NO;
				GCC_DYNAMIC_NO_PIC = NO;
				GCC_ENABLE_OBJC_EXCEPTIONS = YES;
				GCC_PRECOMPILE_PREFIX_HEADER = YES;
				GCC_PREFIX_HEADER = "";
				HEADER_SEARCH_PATHS = (
					"\"$(SRCROOT)/objective-git/External/libgit2/include\"",
					"$(inherited)",
				);
				INFOPLIST_FILE = "Xit/Xit-Info.plist";
				LD_RUNPATH_SEARCH_PATHS = "$(inherited) @executable_path/../Frameworks";
				MACOSX_DEPLOYMENT_TARGET = 10.11;
				PRODUCT_BUNDLE_IDENTIFIER = com.uncommonplace.Xit;
				PRODUCT_NAME = "$(TARGET_NAME)";
				SWIFT_OBJC_BRIDGING_HEADER = "Xit/Xit-Bridging-Header.h";
				SWIFT_OPTIMIZATION_LEVEL = "-Onone";
				WRAPPER_EXTENSION = app;
			};
			name = coverage;
		};
		C3D6CF2713D4DEE300D35D4D /* coverage */ = {
			isa = XCBuildConfiguration;
			buildSettings = {
				ALWAYS_SEARCH_USER_PATHS = NO;
				BUNDLE_LOADER = "$(BUILT_PRODUCTS_DIR)/Xit.app/Contents/MacOS/Xit";
				CLANG_ENABLE_MODULES = YES;
				CLANG_ENABLE_OBJC_ARC = YES;
				COMBINE_HIDPI_IMAGES = YES;
				COPY_PHASE_STRIP = NO;
				FRAMEWORK_SEARCH_PATHS = (
					"$(SRCROOT)",
					"$(inherited)",
				);
				GCC_DYNAMIC_NO_PIC = NO;
				GCC_ENABLE_OBJC_EXCEPTIONS = YES;
				GCC_PRECOMPILE_PREFIX_HEADER = YES;
				GCC_PREFIX_HEADER = "XitTests/XitTests-Prefix.pch";
				GCC_VERSION = com.apple.compilers.llvm.clang.1_0;
				HEADER_SEARCH_PATHS = (
					$PROJECT_TEMP_DIR/$CONFIGURATION/Xit.build/DerivedSources,
					"\"$(SRCROOT)/objective-git/External/libgit2/include\"",
					"$(inherited)",
				);
				INFOPLIST_FILE = "XitTests/XitTests-Info.plist";
				LD_RUNPATH_SEARCH_PATHS = "$(inherited) @executable_path/../Frameworks @loader_path/../Frameworks";
				OTHER_LDFLAGS = $inherited;
				PRODUCT_BUNDLE_IDENTIFIER = "com.uncommonplace.${PRODUCT_NAME:rfc1034identifier}";
				PRODUCT_NAME = "$(TARGET_NAME)";
				SDKROOT = macosx;
				SWIFT_OBJC_BRIDGING_HEADER = "XitTests/XitTests-Bridging-Header.h";
				SWIFT_OPTIMIZATION_LEVEL = "-Onone";
				TEST_HOST = "$(BUNDLE_LOADER)";
			};
			name = coverage;
		};
		C3FA472F13D0F8E300AC4F9B /* Debug */ = {
			isa = XCBuildConfiguration;
			buildSettings = {
				CLANG_WARN_BOOL_CONVERSION = YES;
				CLANG_WARN_CONSTANT_CONVERSION = YES;
				CLANG_WARN_EMPTY_BODY = YES;
				CLANG_WARN_ENUM_CONVERSION = YES;
				CLANG_WARN_INT_CONVERSION = YES;
				CLANG_WARN_UNREACHABLE_CODE = YES;
				CLANG_WARN__DUPLICATE_METHOD_MATCH = YES;
				ENABLE_STRICT_OBJC_MSGSEND = YES;
				ENABLE_TESTABILITY = YES;
				GCC_C_LANGUAGE_STANDARD = gnu99;
				GCC_GENERATE_TEST_COVERAGE_FILES = NO;
				GCC_INSTRUMENT_PROGRAM_FLOW_ARCS = NO;
				GCC_NO_COMMON_BLOCKS = YES;
				GCC_OPTIMIZATION_LEVEL = 0;
				GCC_PREPROCESSOR_DEFINITIONS = DEBUG;
				GCC_SYMBOLS_PRIVATE_EXTERN = NO;
				GCC_WARN_64_TO_32_BIT_CONVERSION = YES;
				GCC_WARN_ABOUT_RETURN_TYPE = YES;
				GCC_WARN_UNDECLARED_SELECTOR = YES;
				GCC_WARN_UNINITIALIZED_AUTOS = YES;
				GCC_WARN_UNUSED_FUNCTION = YES;
				GCC_WARN_UNUSED_VARIABLE = YES;
				HEADER_SEARCH_PATHS = (
					RBSplitView/Source/,
					"\"$(SRCROOT)/objective-git/External/libgit2/include\"",
					"$(inherited)",
				);
				MACOSX_DEPLOYMENT_TARGET = 10.11;
				ONLY_ACTIVE_ARCH = YES;
				OTHER_LDFLAGS = "";
				SDKROOT = macosx;
				SWIFT_VERSION = 2.3;
			};
			name = Debug;
		};
		C3FA473013D0F8E300AC4F9B /* Release */ = {
			isa = XCBuildConfiguration;
			buildSettings = {
				CLANG_WARN_BOOL_CONVERSION = YES;
				CLANG_WARN_CONSTANT_CONVERSION = YES;
				CLANG_WARN_EMPTY_BODY = YES;
				CLANG_WARN_ENUM_CONVERSION = YES;
				CLANG_WARN_INT_CONVERSION = YES;
				CLANG_WARN_UNREACHABLE_CODE = YES;
				CLANG_WARN__DUPLICATE_METHOD_MATCH = YES;
				ENABLE_STRICT_OBJC_MSGSEND = YES;
				GCC_C_LANGUAGE_STANDARD = gnu99;
				GCC_GENERATE_TEST_COVERAGE_FILES = NO;
				GCC_INSTRUMENT_PROGRAM_FLOW_ARCS = NO;
				GCC_NO_COMMON_BLOCKS = YES;
				GCC_WARN_64_TO_32_BIT_CONVERSION = YES;
				GCC_WARN_ABOUT_RETURN_TYPE = YES;
				GCC_WARN_UNDECLARED_SELECTOR = YES;
				GCC_WARN_UNINITIALIZED_AUTOS = YES;
				GCC_WARN_UNUSED_FUNCTION = YES;
				GCC_WARN_UNUSED_VARIABLE = YES;
				HEADER_SEARCH_PATHS = (
					RBSplitView/Source/,
					"\"$(SRCROOT)/objective-git/External/libgit2/include\"",
					"$(inherited)",
				);
				MACOSX_DEPLOYMENT_TARGET = 10.11;
				OTHER_LDFLAGS = "";
				SDKROOT = macosx;
				SWIFT_VERSION = 2.3;
			};
			name = Release;
		};
		C3FA473213D0F8E300AC4F9B /* Debug */ = {
			isa = XCBuildConfiguration;
			buildSettings = {
				ALWAYS_SEARCH_USER_PATHS = NO;
				CLANG_ALLOW_NON_MODULAR_INCLUDES_IN_FRAMEWORK_MODULES = YES;
				CLANG_ENABLE_MODULES = YES;
				CLANG_ENABLE_OBJC_ARC = YES;
				COMBINE_HIDPI_IMAGES = YES;
				COPY_PHASE_STRIP = NO;
				GCC_DYNAMIC_NO_PIC = NO;
				GCC_ENABLE_OBJC_EXCEPTIONS = YES;
				GCC_PRECOMPILE_PREFIX_HEADER = YES;
				GCC_PREFIX_HEADER = "Xit/Xit-Prefix.pch";
				HEADER_SEARCH_PATHS = (
					"\"$(SRCROOT)/objective-git/External/libgit2/include\"",
					"$(inherited)",
				);
				INFOPLIST_FILE = "Xit/Xit-Info.plist";
				LD_RUNPATH_SEARCH_PATHS = "$(inherited) @executable_path/../Frameworks";
				MACOSX_DEPLOYMENT_TARGET = 10.11;
				PRODUCT_BUNDLE_IDENTIFIER = com.uncommonplace.Xit;
				PRODUCT_NAME = "$(TARGET_NAME)";
				SWIFT_OBJC_BRIDGING_HEADER = "Xit/Xit-Bridging-Header.h";
				SWIFT_OPTIMIZATION_LEVEL = "-Onone";
				WRAPPER_EXTENSION = app;
			};
			name = Debug;
		};
		C3FA473313D0F8E300AC4F9B /* Release */ = {
			isa = XCBuildConfiguration;
			buildSettings = {
				ALWAYS_SEARCH_USER_PATHS = NO;
				CLANG_ALLOW_NON_MODULAR_INCLUDES_IN_FRAMEWORK_MODULES = YES;
				CLANG_ENABLE_MODULES = YES;
				CLANG_ENABLE_OBJC_ARC = YES;
				COMBINE_HIDPI_IMAGES = YES;
				COPY_PHASE_STRIP = YES;
				DEBUG_INFORMATION_FORMAT = "dwarf-with-dsym";
				GCC_ENABLE_OBJC_EXCEPTIONS = YES;
				GCC_PRECOMPILE_PREFIX_HEADER = YES;
				GCC_PREFIX_HEADER = "Xit/Xit-Prefix.pch";
				HEADER_SEARCH_PATHS = (
					"\"$(SRCROOT)/objective-git/External/libgit2/include\"",
					"$(inherited)",
				);
				INFOPLIST_FILE = "Xit/Xit-Info.plist";
				LD_RUNPATH_SEARCH_PATHS = "$(inherited) @executable_path/../Frameworks";
				MACOSX_DEPLOYMENT_TARGET = 10.11;
				PRODUCT_BUNDLE_IDENTIFIER = com.uncommonplace.Xit;
				PRODUCT_NAME = "$(TARGET_NAME)";
				SWIFT_OBJC_BRIDGING_HEADER = "Xit/Xit-Bridging-Header.h";
				SWIFT_OPTIMIZATION_LEVEL = "-Owholemodule";
				WRAPPER_EXTENSION = app;
			};
			name = Release;
		};
		C3FA473513D0F8E300AC4F9B /* Debug */ = {
			isa = XCBuildConfiguration;
			buildSettings = {
				ALWAYS_SEARCH_USER_PATHS = NO;
				BUNDLE_LOADER = "$(BUILT_PRODUCTS_DIR)/Xit.app/Contents/MacOS/Xit";
				CLANG_ENABLE_MODULES = YES;
				CLANG_ENABLE_OBJC_ARC = YES;
				COMBINE_HIDPI_IMAGES = YES;
				COPY_PHASE_STRIP = NO;
				FRAMEWORK_SEARCH_PATHS = (
					"$(SRCROOT)",
					"$(inherited)",
				);
				GCC_DYNAMIC_NO_PIC = NO;
				GCC_ENABLE_OBJC_EXCEPTIONS = YES;
				GCC_PRECOMPILE_PREFIX_HEADER = YES;
				GCC_PREFIX_HEADER = "XitTests/XitTests-Prefix.pch";
				GCC_VERSION = com.apple.compilers.llvm.clang.1_0;
				HEADER_SEARCH_PATHS = (
					$PROJECT_TEMP_DIR/$CONFIGURATION/Xit.build/DerivedSources,
					"\"$(SRCROOT)/objective-git/External/libgit2/include\"",
					"$(inherited)",
				);
				INFOPLIST_FILE = "XitTests/XitTests-Info.plist";
				LD_RUNPATH_SEARCH_PATHS = "$(inherited) @executable_path/../Frameworks @loader_path/../Frameworks";
				OTHER_LDFLAGS = $inherited;
				PRODUCT_BUNDLE_IDENTIFIER = "com.uncommonplace.${PRODUCT_NAME:rfc1034identifier}";
				PRODUCT_NAME = "$(TARGET_NAME)";
				SDKROOT = macosx;
				SWIFT_OBJC_BRIDGING_HEADER = "XitTests/XitTests-Bridging-Header.h";
				SWIFT_OPTIMIZATION_LEVEL = "-Onone";
				TEST_HOST = "$(BUNDLE_LOADER)";
			};
			name = Debug;
		};
		C3FA473613D0F8E300AC4F9B /* Release */ = {
			isa = XCBuildConfiguration;
			buildSettings = {
				ALWAYS_SEARCH_USER_PATHS = NO;
				BUNDLE_LOADER = "$(BUILT_PRODUCTS_DIR)/Xit.app/Contents/MacOS/Xit";
				CLANG_ENABLE_MODULES = YES;
				CLANG_ENABLE_OBJC_ARC = YES;
				COMBINE_HIDPI_IMAGES = YES;
				COPY_PHASE_STRIP = YES;
				DEBUG_INFORMATION_FORMAT = "dwarf-with-dsym";
				FRAMEWORK_SEARCH_PATHS = (
					"$(SRCROOT)",
					"$(inherited)",
				);
				GCC_ENABLE_OBJC_EXCEPTIONS = YES;
				GCC_PRECOMPILE_PREFIX_HEADER = YES;
				GCC_PREFIX_HEADER = "XitTests/XitTests-Prefix.pch";
				GCC_VERSION = com.apple.compilers.llvm.clang.1_0;
				HEADER_SEARCH_PATHS = (
					$PROJECT_TEMP_DIR/$CONFIGURATION/Xit.build/DerivedSources,
					"\"$(SRCROOT)/objective-git/External/libgit2/include\"",
					"$(inherited)",
				);
				INFOPLIST_FILE = "XitTests/XitTests-Info.plist";
				LD_RUNPATH_SEARCH_PATHS = "$(inherited) @executable_path/../Frameworks @loader_path/../Frameworks";
				OTHER_LDFLAGS = $inherited;
				PRODUCT_BUNDLE_IDENTIFIER = "com.uncommonplace.${PRODUCT_NAME:rfc1034identifier}";
				PRODUCT_NAME = "$(TARGET_NAME)";
				SDKROOT = macosx;
				SWIFT_OBJC_BRIDGING_HEADER = "XitTests/XitTests-Bridging-Header.h";
				SWIFT_OPTIMIZATION_LEVEL = "-Owholemodule";
				TEST_HOST = "$(BUNDLE_LOADER)";
			};
			name = Release;
		};
/* End XCBuildConfiguration section */

/* Begin XCConfigurationList section */
		C3FA46F613D0F8E200AC4F9B /* Build configuration list for PBXProject "Xit" */ = {
			isa = XCConfigurationList;
			buildConfigurations = (
				C3FA472F13D0F8E300AC4F9B /* Debug */,
				C3D6CF2513D4DEE300D35D4D /* coverage */,
				C3FA473013D0F8E300AC4F9B /* Release */,
			);
			defaultConfigurationIsVisible = 0;
			defaultConfigurationName = Release;
		};
		C3FA473113D0F8E300AC4F9B /* Build configuration list for PBXNativeTarget "Xit" */ = {
			isa = XCConfigurationList;
			buildConfigurations = (
				C3FA473213D0F8E300AC4F9B /* Debug */,
				C3D6CF2613D4DEE300D35D4D /* coverage */,
				C3FA473313D0F8E300AC4F9B /* Release */,
			);
			defaultConfigurationIsVisible = 0;
			defaultConfigurationName = Release;
		};
		C3FA473413D0F8E300AC4F9B /* Build configuration list for PBXNativeTarget "XitTests" */ = {
			isa = XCConfigurationList;
			buildConfigurations = (
				C3FA473513D0F8E300AC4F9B /* Debug */,
				C3D6CF2713D4DEE300D35D4D /* coverage */,
				C3FA473613D0F8E300AC4F9B /* Release */,
			);
			defaultConfigurationIsVisible = 0;
			defaultConfigurationName = Release;
		};
/* End XCConfigurationList section */
	};
	rootObject = C3FA46F313D0F8E200AC4F9B /* Project object */;
}<|MERGE_RESOLUTION|>--- conflicted
+++ resolved
@@ -17,7 +17,6 @@
 		31C7C13413ECC74C00A65FE9 /* XTHistoryViewController.xib in Resources */ = {isa = PBXBuildFile; fileRef = 31C7C13213ECC74C00A65FE9 /* XTHistoryViewController.xib */; };
 		31F1E87F13D3B51200F3B317 /* XTRepository+Commands.m in Sources */ = {isa = PBXBuildFile; fileRef = C3BC055713D1133000C3CF1A /* XTRepository+Commands.m */; };
 		89039F561703A9FC000949A8 /* html in Resources */ = {isa = PBXBuildFile; fileRef = 89039F551703A9FC000949A8 /* html */; };
-		8916E4E61D4CF297003DC223 /* XTRepository.swift in Sources */ = {isa = PBXBuildFile; fileRef = 8916E4E51D4CF297003DC223 /* XTRepository.swift */; };
 		894C8D931CA44A44001A4B80 /* stagingTemplate.png in Resources */ = {isa = PBXBuildFile; fileRef = 894C8D911CA44A44001A4B80 /* stagingTemplate.png */; };
 		894C8D941CA44A44001A4B80 /* stagingTemplate@2x.png in Resources */ = {isa = PBXBuildFile; fileRef = 894C8D921CA44A44001A4B80 /* stagingTemplate@2x.png */; };
 		894C8DAC1CBC0A1B001A4B80 /* XTFileListView.m in Sources */ = {isa = PBXBuildFile; fileRef = 894C8DAB1CBC0A1B001A4B80 /* XTFileListView.m */; };
@@ -115,17 +114,13 @@
 		C929D0601D42785B00D7DC52 /* XTTeamCityAPI.swift in Sources */ = {isa = PBXBuildFile; fileRef = C929D05F1D42785B00D7DC52 /* XTTeamCityAPI.swift */; };
 		C92A7B261D1DD1CD00D2B944 /* folderTemplate.png in Resources */ = {isa = PBXBuildFile; fileRef = C92A7B241D1DD1CD00D2B944 /* folderTemplate.png */; };
 		C92A7B271D1DD1CD00D2B944 /* folderTemplate@2x.png in Resources */ = {isa = PBXBuildFile; fileRef = C92A7B251D1DD1CD00D2B944 /* folderTemplate@2x.png */; };
-<<<<<<< HEAD
+		C92E30EF1D4FF358001985F7 /* XTCommitHistory.swift in Sources */ = {isa = PBXBuildFile; fileRef = C92E30EE1D4FF358001985F7 /* XTCommitHistory.swift */; };
+		C92E30FB1D4FF4F0001985F7 /* XTCommit.swift in Sources */ = {isa = PBXBuildFile; fileRef = C92E30FA1D4FF4F0001985F7 /* XTCommit.swift */; };
 		C936AD0A1D4C0CD400C5ADC3 /* XTPushController.swift in Sources */ = {isa = PBXBuildFile; fileRef = C936AD091D4C0CD400C5ADC3 /* XTPushController.swift */; };
 		C936AD0C1D4C0FA900C5ADC3 /* XTPasswordOpController.swift in Sources */ = {isa = PBXBuildFile; fileRef = C936AD0B1D4C0FA900C5ADC3 /* XTPasswordOpController.swift */; };
-=======
-		C92E30EF1D4FF358001985F7 /* XTCommitHistory.swift in Sources */ = {isa = PBXBuildFile; fileRef = C92E30EE1D4FF358001985F7 /* XTCommitHistory.swift */; };
-		C92E30FB1D4FF4F0001985F7 /* XTCommit.swift in Sources */ = {isa = PBXBuildFile; fileRef = C92E30FA1D4FF4F0001985F7 /* XTCommit.swift */; };
->>>>>>> 09780a2d
 		C94866B61D256C24000BDB0A /* XTFetchController.swift in Sources */ = {isa = PBXBuildFile; fileRef = C94866B51D256C24000BDB0A /* XTFetchController.swift */; };
 		C94866C01D25861E000BDB0A /* XTPasswordPanelController.swift in Sources */ = {isa = PBXBuildFile; fileRef = C94866BE1D25861E000BDB0A /* XTPasswordPanelController.swift */; };
 		C94866C11D25861E000BDB0A /* XTPasswordPanelController.xib in Resources */ = {isa = PBXBuildFile; fileRef = C94866BF1D25861E000BDB0A /* XTPasswordPanelController.xib */; };
-		C94866C31D258E88000BDB0A /* (null) in Sources */ = {isa = PBXBuildFile; };
 		C948D5B71D2C6A4800F72A27 /* XTAccountsPrefsController.swift in Sources */ = {isa = PBXBuildFile; fileRef = C948D5B61D2C6A4800F72A27 /* XTAccountsPrefsController.swift */; };
 		C954ABFD1D34455000302160 /* XTBranch.swift in Sources */ = {isa = PBXBuildFile; fileRef = C954ABFC1D34455000302160 /* XTBranch.swift */; };
 		C954ABFE1D34455000302160 /* XTBranch.swift in Sources */ = {isa = PBXBuildFile; fileRef = C954ABFC1D34455000302160 /* XTBranch.swift */; };
@@ -441,13 +436,10 @@
 		C929D05F1D42785B00D7DC52 /* XTTeamCityAPI.swift */ = {isa = PBXFileReference; fileEncoding = 4; lastKnownFileType = sourcecode.swift; path = XTTeamCityAPI.swift; sourceTree = "<group>"; };
 		C92A7B241D1DD1CD00D2B944 /* folderTemplate.png */ = {isa = PBXFileReference; lastKnownFileType = image.png; path = folderTemplate.png; sourceTree = "<group>"; };
 		C92A7B251D1DD1CD00D2B944 /* folderTemplate@2x.png */ = {isa = PBXFileReference; lastKnownFileType = image.png; path = "folderTemplate@2x.png"; sourceTree = "<group>"; };
-<<<<<<< HEAD
+		C92E30EE1D4FF358001985F7 /* XTCommitHistory.swift */ = {isa = PBXFileReference; fileEncoding = 4; lastKnownFileType = sourcecode.swift; path = XTCommitHistory.swift; sourceTree = "<group>"; };
+		C92E30FA1D4FF4F0001985F7 /* XTCommit.swift */ = {isa = PBXFileReference; fileEncoding = 4; lastKnownFileType = sourcecode.swift; path = XTCommit.swift; sourceTree = "<group>"; };
 		C936AD091D4C0CD400C5ADC3 /* XTPushController.swift */ = {isa = PBXFileReference; fileEncoding = 4; lastKnownFileType = sourcecode.swift; path = XTPushController.swift; sourceTree = "<group>"; };
 		C936AD0B1D4C0FA900C5ADC3 /* XTPasswordOpController.swift */ = {isa = PBXFileReference; fileEncoding = 4; lastKnownFileType = sourcecode.swift; path = XTPasswordOpController.swift; sourceTree = "<group>"; };
-=======
-		C92E30EE1D4FF358001985F7 /* XTCommitHistory.swift */ = {isa = PBXFileReference; fileEncoding = 4; lastKnownFileType = sourcecode.swift; path = XTCommitHistory.swift; sourceTree = "<group>"; };
-		C92E30FA1D4FF4F0001985F7 /* XTCommit.swift */ = {isa = PBXFileReference; fileEncoding = 4; lastKnownFileType = sourcecode.swift; path = XTCommit.swift; sourceTree = "<group>"; };
->>>>>>> 09780a2d
 		C94866B51D256C24000BDB0A /* XTFetchController.swift */ = {isa = PBXFileReference; fileEncoding = 4; lastKnownFileType = sourcecode.swift; path = XTFetchController.swift; sourceTree = "<group>"; };
 		C94866BE1D25861E000BDB0A /* XTPasswordPanelController.swift */ = {isa = PBXFileReference; fileEncoding = 4; lastKnownFileType = sourcecode.swift; path = XTPasswordPanelController.swift; sourceTree = "<group>"; };
 		C94866BF1D25861E000BDB0A /* XTPasswordPanelController.xib */ = {isa = PBXFileReference; fileEncoding = 4; lastKnownFileType = file.xib; path = XTPasswordPanelController.xib; sourceTree = "<group>"; };
@@ -930,11 +922,8 @@
 				89C927741D36A2180074F71A /* XTSubmodule.swift */,
 				89C927771D36A5890074F71A /* XTTag.swift */,
 				C929D03A1D400B3B00D7DC52 /* XTRemote.swift */,
-<<<<<<< HEAD
 				89C927931D43B23B0074F71A /* XTRepository.swift */,
-=======
 				C92E30FA1D4FF4F0001985F7 /* XTCommit.swift */,
->>>>>>> 09780a2d
 			);
 			name = Repository;
 			sourceTree = "<group>";
@@ -1266,11 +1255,7 @@
 				C91E9A011D527A1300E128AC /* XTHistoryTableController.swift in Sources */,
 				C957B84B1D2D53040040F858 /* XTSheetController.swift in Sources */,
 				3174966813DF8A0C004C5546 /* XTSideBarDataSource.m in Sources */,
-<<<<<<< HEAD
 				89C927941D43B23B0074F71A /* XTRepository.swift in Sources */,
-				3174966E13DFF94C004C5546 /* XTHistoryItem.m in Sources */,
-=======
->>>>>>> 09780a2d
 				DD9D5E9C183EA33F00EBC1C7 /* XTFileDiffController.m in Sources */,
 				C9BAE60A1D2FFA8B00A87F13 /* XTConfig.swift in Sources */,
 				C9BAE6141D3039C500A87F13 /* XTOperationController.swift in Sources */,
@@ -1278,19 +1263,13 @@
 				C948D5B71D2C6A4800F72A27 /* XTAccountsPrefsController.swift in Sources */,
 				894C8DAC1CBC0A1B001A4B80 /* XTFileListView.m in Sources */,
 				C957B8721D2DB44E0040F858 /* XTRemoteSheetController.swift in Sources */,
-<<<<<<< HEAD
 				C936AD0C1D4C0FA900C5ADC3 /* XTPasswordOpController.swift in Sources */,
-				C3D6D32213E91EDC00AF50B0 /* PBGitRevisionCell.m in Sources */,
-=======
->>>>>>> 09780a2d
 				899DB1921CE109C700760270 /* XTWorkspaceTreeBuilder.swift in Sources */,
 				89D8BE221CF0A4ED00D640AA /* XTRolloverButton.swift in Sources */,
 				31C7C12E13EC738200A65FE9 /* NSMutableDictionary+MultiObjectForKey.m in Sources */,
-				C94866C31D258E88000BDB0A /* (null) in Sources */,
 				DDDDAF1418162212009F8BA1 /* XTQueueUtils.c in Sources */,
 				C957B8661D2D8D500040F858 /* XTKeychain.swift in Sources */,
 				C9C7730C1D26EE1C00329493 /* XTPrefsWindowController.swift in Sources */,
-				8916E4E61D4CF297003DC223 /* XTRepository.swift in Sources */,
 				31C7C13313ECC74C00A65FE9 /* XTHistoryViewController.m in Sources */,
 				C358653114048A3F00060C53 /* XTRepository.m in Sources */,
 				C94866C01D25861E000BDB0A /* XTPasswordPanelController.swift in Sources */,
