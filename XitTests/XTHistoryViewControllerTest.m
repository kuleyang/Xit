//
//  XTHistoryViewControllerTest.m
//  Xit
//
//  Created by David Catmull on 6/1/12.
//

#import <Cocoa/Cocoa.h>

#import "XTTest.h"
#import "XTDocument.h"
#import "XTHistoryViewController.h"
#import "XTLocalBranchItem.h"
#import "XTRepository.h"
#import "XTSideBarDataSource.h"
#import "XTSideBarOutlineView.h"
#import "XTStatusView.h"
#import "XTRepository+Commands.h"
#import "XTRepository+Parsing.h"
#import <OCMock/OCMock.h>

@interface XTHistoryViewControllerTest : XTTest

@property NSDictionary *statusData;

@end

@interface XTHistoryViewControllerTestNoRepo : SenTestCase

@end

@implementation XTHistoryViewControllerTest

@synthesize statusData;

- (void)setUp {
    [super setUp];
    self.statusData = nil;
}

- (void)tearDown {
    [[NSNotificationCenter defaultCenter] removeObserver:self];
    [super tearDown];
}

- (void)testCheckoutBranch {
    [repository start];
    if (![repository createBranch:@"b1"]) {
        STFail(@"Create Branch 'b1'");
    }

    id mockSidebar = [OCMockObject mockForClass:[XTSideBarOutlineView class]];
    XTHistoryViewController *controller = [[XTHistoryViewController alloc] initWithRepository:repository sidebar:mockSidebar];

    [controller.sideBarDS setRepo:repository];
    [[mockSidebar expect] setDelegate:controller.sideBarDS];
    [[mockSidebar expect] performSelectorOnMainThread:@selector(reloadData) withObject:nil waitUntilDone:YES];
    [[mockSidebar expect] performSelectorOnMainThread:@selector(reloadData) withObject:nil waitUntilDone:YES];
    [[mockSidebar expect] expandItem:nil expandChildren:YES];
    [[mockSidebar expect] performSelectorOnMainThread:@selector(reloadData) withObject:nil waitUntilDone:YES];
    [[mockSidebar expect] performSelectorOnMainThread:@selector(reloadData) withObject:nil waitUntilDone:YES];
    [[mockSidebar expect] expandItem:nil expandChildren:YES];

    [controller.sideBarDS reload];
    [self waitForRepoQueue];

    // selectBranch
    NSInteger row = 2, noRow = -1;

    [[[mockSidebar expect] andReturn:nil] itemAtRow:XTBranchesGroupIndex];
    [[mockSidebar expect] expandItem:OCMOCK_ANY];
    [[[mockSidebar expect] andReturnValue:OCMOCK_VALUE(row)] rowForItem:OCMOCK_ANY];
    [[mockSidebar expect] selectRowIndexes:OCMOCK_ANY byExtendingSelection:NO];

    // selectedBranch
    [[[mockSidebar expect] andReturnValue:OCMOCK_VALUE(row)] selectedRow];
    [[[mockSidebar expect] andReturn:[controller.sideBarDS itemNamed:@"master" inGroup:XTBranchesGroupIndex]] itemAtRow:row];

    // selectedBranch from checkOutBranch
    [[[mockSidebar expect] andReturnValue:OCMOCK_VALUE(noRow)] contextMenuRow];
    [[[mockSidebar expect] andReturn:[controller.sideBarDS itemNamed:@"master" inGroup:XTBranchesGroupIndex]] itemAtRow:row];
    [[[mockSidebar expect] andReturnValue:OCMOCK_VALUE(row)] selectedRow];

    [controller.sideBarDS outlineView:mockSidebar numberOfChildrenOfItem:nil]; // initialize sidebarDS->outline
    [self waitForRepoQueue];
    STAssertEqualObjects([repository currentBranch], @"b1", @"");
    [controller selectBranch:@"master"];
    STAssertEqualObjects([controller selectedBranch], @"master", @"");
    [controller checkOutBranch:nil];
    [self waitForRepoQueue];
    STAssertEqualObjects([repository currentBranch], @"master", @"");
}

- (void)makeTwoStashes {
    STAssertTrue([self writeTextToFile1:@"second text"], @"");
    STAssertTrue([repository saveStash:@"s1"], @"");
    STAssertTrue([self writeTextToFile1:@"third text"], @"");
    STAssertTrue([repository saveStash:@"s2"], @"");
}

- (void)assertStashes:(NSArray *)expectedStashes {
    NSMutableArray *composedStashes = [NSMutableArray array];
    int i = 0;

    for (NSString *name in expectedStashes)
        [composedStashes addObject:[NSString stringWithFormat:@"stash@{%d} On master: %@", i++, name]];

    NSMutableArray *stashes = [NSMutableArray array];

    [repository readStashesWithBlock:^(NSString *commit, NSString *name) {
        [stashes addObject:name];
    }];
    STAssertEqualObjects(stashes, composedStashes, @"");
}

- (void)doStashAction:(SEL)action stashName:(NSString *)stashName expectedRemains:(NSArray *)expectedRemains expectedText:(NSString *)expectedText {
    [self makeTwoStashes];
    [self assertStashes:[NSArray arrayWithObjects:@"s2", @"s1", nil]];

    id mockSidebar = [OCMockObject mockForClass:[XTSideBarOutlineView class]];
    XTHistoryViewController *controller = [[XTHistoryViewController alloc] initWithRepository:repository sidebar:mockSidebar];
    NSInteger stashRow = 2, noRow = -1;

    [controller.sideBarDS setRepo:repository];
    [controller.sideBarDS reload];
    [self waitForRepoQueue];

    [[[mockSidebar expect] andReturnValue:OCMOCK_VALUE(noRow)] contextMenuRow];
    [[[mockSidebar expect] andReturnValue:OCMOCK_VALUE(stashRow)] selectedRow];
    [[[mockSidebar expect] andReturn:[controller.sideBarDS itemNamed:stashName inGroup:XTStashesGroupIndex]] itemAtRow:stashRow];

#pragma clang diagnostic push
#pragma clang diagnostic ignored "-Warc-performSelector-leaks"
    [controller performSelector:action withObject:nil];
#pragma clang diagnostic pop
    [self waitForRepoQueue];
    [self assertStashes:expectedRemains];

    NSError *error = nil;
    NSString *text =  [NSString stringWithContentsOfFile:file1Path encoding:NSASCIIStringEncoding error:&error];

    STAssertNil(error, @"");
    STAssertEqualObjects(text, expectedText, @"");
}

- (void)testPopStash1 {
    [self doStashAction:@selector(popStash:) stashName:@"stash@{1} On master: s1" expectedRemains:[NSArray arrayWithObjects:@"s2", nil] expectedText:@"second text"];
}

- (void)testPopStash2 {
    [self doStashAction:@selector(popStash:) stashName:@"stash@{0} On master: s2" expectedRemains:[NSArray arrayWithObjects:@"s1", nil] expectedText:@"third text"];
}

- (void)testApplyStash1 {
    [self doStashAction:@selector(applyStash:) stashName:@"stash@{1} On master: s1" expectedRemains:[NSArray arrayWithObjects:@"s2", @"s1", nil] expectedText:@"second text"];
}

- (void)testApplyStash2 {
    [self doStashAction:@selector(applyStash:) stashName:@"stash@{0} On master: s2" expectedRemains:[NSArray arrayWithObjects:@"s2", @"s1", nil] expectedText:@"third text"];
}

- (void)testDropStash1 {
    [self doStashAction:@selector(dropStash:) stashName:@"stash@{1} On master: s1" expectedRemains:[NSArray arrayWithObjects:@"s2", nil] expectedText:@"some text"];
}

- (void)testDropStash2 {
    [self doStashAction:@selector(dropStash:) stashName:@"stash@{0} On master: s2" expectedRemains:[NSArray arrayWithObjects:@"s1", nil] expectedText:@"some text"];
}

<<<<<<< HEAD
@end

@implementation XTHistoryViewControllerTestNoRepo

- (void)testDeleteCurrentBranch {
    id mockSidebar = [OCMockObject mockForClass:[XTSideBarOutlineView class]];
    id mockRepo = [OCMockObject mockForClass:[XTRepository class]];
    XTHistoryViewController *controller = [[XTHistoryViewController alloc] initWithRepository:mockRepo sidebar:mockSidebar];
    NSMenuItem *menuItem = [[NSMenuItem alloc] initWithTitle:@"Delete" action:@selector(deleteBranch:) keyEquivalent:@""];
    NSString *branchName = @"master";
    XTLocalBranchItem *branchItem = [[XTLocalBranchItem alloc] initWithTitle:branchName];
    NSInteger row = 1;

    [[[mockRepo expect] andReturn:branchName] currentBranch];
    [[[mockSidebar expect] andReturnValue:OCMOCK_VALUE(row)] contextMenuRow];
    [[[mockSidebar expect] andReturn:branchItem] itemAtRow:row];
    STAssertFalse([controller validateMenuItem:menuItem], nil);
    [mockRepo verify];
    [mockSidebar verify];
}

- (void)testDeleteOtherBranch {
    id mockSidebar = [OCMockObject mockForClass:[XTSideBarOutlineView class]];
    id mockRepo = [OCMockObject mockForClass:[XTRepository class]];
    XTHistoryViewController *controller = [[XTHistoryViewController alloc] initWithRepository:mockRepo sidebar:mockSidebar];
    NSMenuItem *menuItem = [[NSMenuItem alloc] initWithTitle:@"Delete" action:@selector(deleteBranch:) keyEquivalent:@""];
    NSString *clickedBranchName = @"topic";
    NSString *currentBranchName = @"master";
    XTLocalBranchItem *branchItem = [[XTLocalBranchItem alloc] initWithTitle:clickedBranchName];
    NSInteger row = 1;

    [[[mockRepo expect] andReturn:currentBranchName] currentBranch];
    [[[mockSidebar expect] andReturnValue:OCMOCK_VALUE(row)] contextMenuRow];
    [[[mockSidebar expect] andReturn:branchItem] itemAtRow:row];
    STAssertTrue([controller validateMenuItem:menuItem], nil);
    [mockRepo verify];
    [mockSidebar verify];
=======
- (void)testMergeText {
    id mockSidebar = [OCMockObject mockForClass:[XTSideBarOutlineView class]];
    XTHistoryViewController *controller = [[XTHistoryViewController alloc] initWithRepository:repository sidebar:mockSidebar];
    XTLocalBranchItem *branchItem = [[XTLocalBranchItem alloc] initWithTitle:@"branch"];
    NSMenuItem *item = [[NSMenuItem alloc] initWithTitle:@"Merge" action:@selector(mergeBranch:) keyEquivalent:@""];
    NSInteger row = 1;

    [[[mockSidebar expect] andReturnValue:OCMOCK_VALUE(row)] contextMenuRow];
    [[[mockSidebar expect] andReturn:branchItem] itemAtRow:row];

    STAssertTrue([controller validateMenuItem:item], nil);
    STAssertEqualObjects([item title], @"Merge branch into master", nil);
}

- (void)testMergeDisabled {
    // Merge should be disabled if the selected item is the current branch.
    id mockSidebar = [OCMockObject mockForClass:[XTSideBarOutlineView class]];
    XTHistoryViewController *controller = [[XTHistoryViewController alloc] initWithRepository:repository sidebar:mockSidebar];
    XTLocalBranchItem *branchItem = [[XTLocalBranchItem alloc] initWithTitle:@"master"];
    NSMenuItem *item = [[NSMenuItem alloc] initWithTitle:@"Merge" action:@selector(mergeBranch:) keyEquivalent:@""];
    NSInteger row = 1;

    [[[mockSidebar expect] andReturnValue:OCMOCK_VALUE(row)] contextMenuRow];
    [[[mockSidebar expect] andReturn:branchItem] itemAtRow:row];

    STAssertFalse([controller validateMenuItem:item], nil);
    STAssertEqualObjects([item title], @"Merge", nil);
}

- (void)statusUpdated:(NSNotification *)note {
    self.statusData = [note userInfo];
}

- (void)testMergeSuccess {
    NSString *file2Name = @"file2.txt";

    STAssertTrue([repository createBranch:@"task"], nil);
    STAssertTrue([self commitNewTextFile:file2Name content:@"branch text"], nil);

    id mockSidebar = [OCMockObject mockForClass:[XTSideBarOutlineView class]];
    XTHistoryViewController *controller = [[XTHistoryViewController alloc] initWithRepository:repository sidebar:mockSidebar];
    XTLocalBranchItem *masterItem = [[XTLocalBranchItem alloc] initWithTitle:@"master"];
    NSInteger row = 1;

    [[NSNotificationCenter defaultCenter] addObserver:self selector:@selector(statusUpdated:) name:XTStatusNotification object:repository];

    [[[mockSidebar expect] andReturnValue:OCMOCK_VALUE(row)] selectedRow];
    [[[mockSidebar expect] andReturn:masterItem] itemAtRow:row];
    [controller mergeBranch:nil];
    [self waitForQueue:dispatch_get_main_queue()];
    STAssertEqualObjects([self.statusData valueForKey:XTStatusTextKey], @"Merged master into task", nil);

    NSString *file2Path = [repoPath stringByAppendingPathComponent:file2Name];

    STAssertTrue([[NSFileManager defaultManager] fileExistsAtPath:file1Path] , nil);
    STAssertTrue([[NSFileManager defaultManager] fileExistsAtPath:file2Path], nil);
>>>>>>> 5cc26f19
}

@end<|MERGE_RESOLUTION|>--- conflicted
+++ resolved
@@ -167,7 +167,64 @@
     [self doStashAction:@selector(dropStash:) stashName:@"stash@{0} On master: s2" expectedRemains:[NSArray arrayWithObjects:@"s1", nil] expectedText:@"some text"];
 }
 
-<<<<<<< HEAD
+- (void)testMergeText {
+    id mockSidebar = [OCMockObject mockForClass:[XTSideBarOutlineView class]];
+    XTHistoryViewController *controller = [[XTHistoryViewController alloc] initWithRepository:repository sidebar:mockSidebar];
+    XTLocalBranchItem *branchItem = [[XTLocalBranchItem alloc] initWithTitle:@"branch"];
+    NSMenuItem *item = [[NSMenuItem alloc] initWithTitle:@"Merge" action:@selector(mergeBranch:) keyEquivalent:@""];
+    NSInteger row = 1;
+
+    [[[mockSidebar expect] andReturnValue:OCMOCK_VALUE(row)] contextMenuRow];
+    [[[mockSidebar expect] andReturn:branchItem] itemAtRow:row];
+
+    STAssertTrue([controller validateMenuItem:item], nil);
+    STAssertEqualObjects([item title], @"Merge branch into master", nil);
+}
+
+- (void)testMergeDisabled {
+    // Merge should be disabled if the selected item is the current branch.
+    id mockSidebar = [OCMockObject mockForClass:[XTSideBarOutlineView class]];
+    XTHistoryViewController *controller = [[XTHistoryViewController alloc] initWithRepository:repository sidebar:mockSidebar];
+    XTLocalBranchItem *branchItem = [[XTLocalBranchItem alloc] initWithTitle:@"master"];
+    NSMenuItem *item = [[NSMenuItem alloc] initWithTitle:@"Merge" action:@selector(mergeBranch:) keyEquivalent:@""];
+    NSInteger row = 1;
+
+    [[[mockSidebar expect] andReturnValue:OCMOCK_VALUE(row)] contextMenuRow];
+    [[[mockSidebar expect] andReturn:branchItem] itemAtRow:row];
+
+    STAssertFalse([controller validateMenuItem:item], nil);
+    STAssertEqualObjects([item title], @"Merge", nil);
+}
+
+- (void)statusUpdated:(NSNotification *)note {
+    self.statusData = [note userInfo];
+}
+
+- (void)testMergeSuccess {
+    NSString *file2Name = @"file2.txt";
+
+    STAssertTrue([repository createBranch:@"task"], nil);
+    STAssertTrue([self commitNewTextFile:file2Name content:@"branch text"], nil);
+
+    id mockSidebar = [OCMockObject mockForClass:[XTSideBarOutlineView class]];
+    XTHistoryViewController *controller = [[XTHistoryViewController alloc] initWithRepository:repository sidebar:mockSidebar];
+    XTLocalBranchItem *masterItem = [[XTLocalBranchItem alloc] initWithTitle:@"master"];
+    NSInteger row = 1;
+
+    [[NSNotificationCenter defaultCenter] addObserver:self selector:@selector(statusUpdated:) name:XTStatusNotification object:repository];
+
+    [[[mockSidebar expect] andReturnValue:OCMOCK_VALUE(row)] selectedRow];
+    [[[mockSidebar expect] andReturn:masterItem] itemAtRow:row];
+    [controller mergeBranch:nil];
+    [self waitForQueue:dispatch_get_main_queue()];
+    STAssertEqualObjects([self.statusData valueForKey:XTStatusTextKey], @"Merged master into task", nil);
+
+    NSString *file2Path = [repoPath stringByAppendingPathComponent:file2Name];
+
+    STAssertTrue([[NSFileManager defaultManager] fileExistsAtPath:file1Path] , nil);
+    STAssertTrue([[NSFileManager defaultManager] fileExistsAtPath:file2Path], nil);
+}
+
 @end
 
 @implementation XTHistoryViewControllerTestNoRepo
@@ -205,64 +262,6 @@
     STAssertTrue([controller validateMenuItem:menuItem], nil);
     [mockRepo verify];
     [mockSidebar verify];
-=======
-- (void)testMergeText {
-    id mockSidebar = [OCMockObject mockForClass:[XTSideBarOutlineView class]];
-    XTHistoryViewController *controller = [[XTHistoryViewController alloc] initWithRepository:repository sidebar:mockSidebar];
-    XTLocalBranchItem *branchItem = [[XTLocalBranchItem alloc] initWithTitle:@"branch"];
-    NSMenuItem *item = [[NSMenuItem alloc] initWithTitle:@"Merge" action:@selector(mergeBranch:) keyEquivalent:@""];
-    NSInteger row = 1;
-
-    [[[mockSidebar expect] andReturnValue:OCMOCK_VALUE(row)] contextMenuRow];
-    [[[mockSidebar expect] andReturn:branchItem] itemAtRow:row];
-
-    STAssertTrue([controller validateMenuItem:item], nil);
-    STAssertEqualObjects([item title], @"Merge branch into master", nil);
-}
-
-- (void)testMergeDisabled {
-    // Merge should be disabled if the selected item is the current branch.
-    id mockSidebar = [OCMockObject mockForClass:[XTSideBarOutlineView class]];
-    XTHistoryViewController *controller = [[XTHistoryViewController alloc] initWithRepository:repository sidebar:mockSidebar];
-    XTLocalBranchItem *branchItem = [[XTLocalBranchItem alloc] initWithTitle:@"master"];
-    NSMenuItem *item = [[NSMenuItem alloc] initWithTitle:@"Merge" action:@selector(mergeBranch:) keyEquivalent:@""];
-    NSInteger row = 1;
-
-    [[[mockSidebar expect] andReturnValue:OCMOCK_VALUE(row)] contextMenuRow];
-    [[[mockSidebar expect] andReturn:branchItem] itemAtRow:row];
-
-    STAssertFalse([controller validateMenuItem:item], nil);
-    STAssertEqualObjects([item title], @"Merge", nil);
-}
-
-- (void)statusUpdated:(NSNotification *)note {
-    self.statusData = [note userInfo];
-}
-
-- (void)testMergeSuccess {
-    NSString *file2Name = @"file2.txt";
-
-    STAssertTrue([repository createBranch:@"task"], nil);
-    STAssertTrue([self commitNewTextFile:file2Name content:@"branch text"], nil);
-
-    id mockSidebar = [OCMockObject mockForClass:[XTSideBarOutlineView class]];
-    XTHistoryViewController *controller = [[XTHistoryViewController alloc] initWithRepository:repository sidebar:mockSidebar];
-    XTLocalBranchItem *masterItem = [[XTLocalBranchItem alloc] initWithTitle:@"master"];
-    NSInteger row = 1;
-
-    [[NSNotificationCenter defaultCenter] addObserver:self selector:@selector(statusUpdated:) name:XTStatusNotification object:repository];
-
-    [[[mockSidebar expect] andReturnValue:OCMOCK_VALUE(row)] selectedRow];
-    [[[mockSidebar expect] andReturn:masterItem] itemAtRow:row];
-    [controller mergeBranch:nil];
-    [self waitForQueue:dispatch_get_main_queue()];
-    STAssertEqualObjects([self.statusData valueForKey:XTStatusTextKey], @"Merged master into task", nil);
-
-    NSString *file2Path = [repoPath stringByAppendingPathComponent:file2Name];
-
-    STAssertTrue([[NSFileManager defaultManager] fileExistsAtPath:file1Path] , nil);
-    STAssertTrue([[NSFileManager defaultManager] fileExistsAtPath:file2Path], nil);
->>>>>>> 5cc26f19
 }
 
 @end