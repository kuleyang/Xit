<?xml version="1.0" encoding="UTF-8"?>
<archive type="com.apple.InterfaceBuilder3.Cocoa.XIB" version="8.00">
	<data>
		<int key="IBDocument.SystemTarget">1080</int>
		<string key="IBDocument.SystemVersion">12F37</string>
		<string key="IBDocument.InterfaceBuilderVersion">3084</string>
		<string key="IBDocument.AppKitVersion">1187.39</string>
		<string key="IBDocument.HIToolboxVersion">626.00</string>
		<dictionary class="NSMutableDictionary" key="IBDocument.PluginVersions">
			<string key="com.apple.InterfaceBuilder.CocoaPlugin">3084</string>
			<string key="com.apple.WebKitIBPlugin">2053</string>
		</dictionary>
		<array key="IBDocument.IntegratedClassDependencies">
			<string>NSCustomObject</string>
			<string>NSCustomView</string>
			<string>NSImageCell</string>
			<string>NSImageView</string>
			<string>NSOutlineView</string>
			<string>NSScrollView</string>
			<string>NSScroller</string>
<<<<<<< HEAD
			<string>NSSplitView</string>
=======
			<string>NSTabView</string>
			<string>NSTabViewItem</string>
>>>>>>> ec59fdf2
			<string>NSTableCellView</string>
			<string>NSTableColumn</string>
			<string>NSTextField</string>
			<string>NSTextFieldCell</string>
<<<<<<< HEAD
=======
			<string>NSView</string>
>>>>>>> ec59fdf2
			<string>WebView</string>
		</array>
		<array key="IBDocument.PluginDependencies">
			<string>com.apple.InterfaceBuilder.CocoaPlugin</string>
			<string>com.apple.WebKitIBPlugin</string>
		</array>
		<object class="NSMutableDictionary" key="IBDocument.Metadata">
			<string key="NS.key.0">PluginDependencyRecalculationVersion</string>
			<integer value="1" key="NS.object.0"/>
		</object>
		<array class="NSMutableArray" key="IBDocument.RootObjects" id="1000">
			<object class="NSCustomObject" id="1001">
				<string key="NSClassName">XTFileViewController</string>
			</object>
			<object class="NSCustomObject" id="1003">
				<string key="NSClassName">FirstResponder</string>
			</object>
			<object class="NSCustomObject" id="1004">
				<string key="NSClassName">NSApplication</string>
			</object>
			<object class="NSScrollView" id="485963393">
				<reference key="NSNextResponder"/>
				<int key="NSvFlags">4370</int>
				<array class="NSMutableArray" key="NSSubviews">
					<object class="NSClipView" id="741743475">
						<reference key="NSNextResponder" ref="485963393"/>
						<int key="NSvFlags">2304</int>
						<array class="NSMutableArray" key="NSSubviews">
							<object class="NSOutlineView" id="245563395">
								<reference key="NSNextResponder" ref="741743475"/>
								<int key="NSvFlags">4352</int>
								<array class="NSMutableArray" key="NSSubviews"/>
								<string key="NSFrameSize">{356, 194}</string>
								<reference key="NSSuperview" ref="741743475"/>
								<reference key="NSNextKeyView" ref="370330284"/>
								<string key="NSReuseIdentifierKey">_NS:1656</string>
								<bool key="NSEnabled">YES</bool>
								<bool key="NSAllowsLogicalLayoutDirection">NO</bool>
								<bool key="NSControlAllowsExpansionToolTips">YES</bool>
								<object class="_NSCornerView" key="NSCornerView">
									<nil key="NSNextResponder"/>
									<int key="NSvFlags">-2147483392</int>
									<string key="NSFrame">{{224, 0}, {16, 17}}</string>
									<string key="NSReuseIdentifierKey">_NS:1662</string>
								</object>
								<array class="NSMutableArray" key="NSTableColumns">
									<object class="NSTableColumn" id="706595510">
										<double key="NSWidth">353</double>
										<double key="NSMinWidth">16</double>
										<double key="NSMaxWidth">1000</double>
										<object class="NSTableHeaderCell" key="NSHeaderCell">
											<int key="NSCellFlags">75497536</int>
											<int key="NSCellFlags2">2048</int>
											<string key="NSContents"/>
											<object class="NSFont" key="NSSupport">
												<string key="NSName">LucidaGrande</string>
												<double key="NSSize">11</double>
												<int key="NSfFlags">3100</int>
											</object>
											<object class="NSColor" key="NSBackgroundColor">
												<int key="NSColorSpace">3</int>
												<bytes key="NSWhite">MC4zMzMzMzI5ODU2AA</bytes>
											</object>
											<object class="NSColor" key="NSTextColor">
												<int key="NSColorSpace">6</int>
												<string key="NSCatalogName">System</string>
												<string key="NSColorName">headerTextColor</string>
												<object class="NSColor" key="NSColor" id="424400574">
													<int key="NSColorSpace">3</int>
													<bytes key="NSWhite">MAA</bytes>
												</object>
											</object>
										</object>
										<object class="NSTextFieldCell" key="NSDataCell" id="552494717">
											<int key="NSCellFlags">337641536</int>
											<int key="NSCellFlags2">2048</int>
											<string key="NSContents">Text Cell</string>
											<object class="NSFont" key="NSSupport" id="1055965570">
												<string key="NSName">LucidaGrande</string>
												<double key="NSSize">13</double>
												<int key="NSfFlags">1044</int>
											</object>
											<reference key="NSControlView" ref="245563395"/>
											<object class="NSColor" key="NSBackgroundColor" id="631019111">
												<int key="NSColorSpace">6</int>
												<string key="NSCatalogName">System</string>
												<string key="NSColorName">controlBackgroundColor</string>
												<object class="NSColor" key="NSColor" id="62256726">
													<int key="NSColorSpace">3</int>
													<bytes key="NSWhite">MC42NjY2NjY2NjY3AA</bytes>
												</object>
											</object>
											<object class="NSColor" key="NSTextColor" id="969693631">
												<int key="NSColorSpace">6</int>
												<string key="NSCatalogName">System</string>
												<string key="NSColorName">controlTextColor</string>
												<reference key="NSColor" ref="424400574"/>
											</object>
										</object>
										<int key="NSResizingMask">3</int>
										<bool key="NSIsResizeable">YES</bool>
										<bool key="NSIsEditable">YES</bool>
										<reference key="NSTableView" ref="245563395"/>
									</object>
								</array>
								<double key="NSIntercellSpacingWidth">3</double>
								<double key="NSIntercellSpacingHeight">2</double>
								<object class="NSColor" key="NSBackgroundColor">
									<int key="NSColorSpace">3</int>
									<bytes key="NSWhite">MQA</bytes>
								</object>
								<object class="NSColor" key="NSGridColor">
									<int key="NSColorSpace">6</int>
									<string key="NSCatalogName">System</string>
									<string key="NSColorName">gridColor</string>
									<object class="NSColor" key="NSColor">
										<int key="NSColorSpace">3</int>
										<bytes key="NSWhite">MC41AA</bytes>
									</object>
								</object>
								<double key="NSRowHeight">17</double>
								<int key="NSTvFlags">-759169024</int>
								<reference key="NSDelegate"/>
								<reference key="NSDataSource"/>
								<int key="NSColumnAutoresizingStyle">4</int>
								<int key="NSDraggingSourceMaskForLocal">15</int>
								<int key="NSDraggingSourceMaskForNonLocal">0</int>
								<bool key="NSAllowsTypeSelect">YES</bool>
								<int key="NSTableViewDraggingDestinationStyle">1</int>
								<int key="NSTableViewGroupRowStyle">1</int>
								<bool key="NSOutlineViewAutoresizesOutlineColumnKey">NO</bool>
							</object>
						</array>
						<string key="NSFrame">{{1, 1}, {356, 194}}</string>
						<reference key="NSSuperview" ref="485963393"/>
						<reference key="NSNextKeyView" ref="245563395"/>
						<string key="NSReuseIdentifierKey">_NS:1654</string>
						<reference key="NSDocView" ref="245563395"/>
						<reference key="NSBGColor" ref="631019111"/>
						<int key="NScvFlags">4</int>
					</object>
					<object class="NSScroller" id="406839022">
						<reference key="NSNextResponder" ref="485963393"/>
						<int key="NSvFlags">-2147483392</int>
						<string key="NSFrame">{{341, 1}, {16, 194}}</string>
						<reference key="NSSuperview" ref="485963393"/>
						<reference key="NSNextKeyView" ref="240362274"/>
						<string key="NSReuseIdentifierKey">_NS:1679</string>
						<bool key="NSAllowsLogicalLayoutDirection">NO</bool>
						<reference key="NSTarget" ref="485963393"/>
						<string key="NSAction">_doScroller:</string>
						<double key="NSPercent">0.97979797979797978</double>
					</object>
					<object class="NSScroller" id="240362274">
						<reference key="NSNextResponder" ref="485963393"/>
						<int key="NSvFlags">-2147483392</int>
						<string key="NSFrame">{{1, 216}, {215, 15}}</string>
						<reference key="NSSuperview" ref="485963393"/>
<<<<<<< HEAD
						<reference key="NSWindow"/>
=======
>>>>>>> ec59fdf2
						<reference key="NSNextKeyView"/>
						<string key="NSReuseIdentifierKey">_NS:1681</string>
						<bool key="NSAllowsLogicalLayoutDirection">NO</bool>
						<int key="NSsFlags">1</int>
						<reference key="NSTarget" ref="485963393"/>
						<string key="NSAction">_doScroller:</string>
						<double key="NSPercent">0.67610062893081757</double>
					</object>
				</array>
				<string key="NSFrameSize">{358, 196}</string>
				<reference key="NSSuperview"/>
				<reference key="NSNextKeyView" ref="741743475"/>
				<string key="NSReuseIdentifierKey">_NS:1652</string>
				<int key="NSsFlags">133682</int>
				<reference key="NSVScroller" ref="406839022"/>
				<reference key="NSHScroller" ref="240362274"/>
				<reference key="NSContentView" ref="741743475"/>
				<bytes key="NSScrollAmts">QSAAAEEgAABBmAAAQZgAAA</bytes>
				<double key="NSMinMagnification">0.25</double>
				<double key="NSMaxMagnification">4</double>
				<double key="NSMagnification">1</double>
			</object>
<<<<<<< HEAD
			<object class="NSCustomView" id="1054917680">
				<reference key="NSNextResponder"/>
				<int key="NSvFlags">274</int>
				<string key="NSFrameSize">{347, 196}</string>
				<reference key="NSSuperview"/>
				<reference key="NSWindow"/>
				<reference key="NSNextKeyView"/>
				<string key="NSReuseIdentifierKey">_NS:9</string>
				<string key="NSClassName">QLPreviewView</string>
			</object>
			<object class="NSSplitView" id="128227825">
=======
			<object class="NSCustomView" id="676103009">
>>>>>>> ec59fdf2
				<reference key="NSNextResponder"/>
				<int key="NSvFlags">268</int>
				<array class="NSMutableArray" key="NSSubviews">
					<object class="WebView" id="35402439">
						<reference key="NSNextResponder" ref="128227825"/>
						<int key="NSvFlags">256</int>
						<set class="NSMutableSet" key="NSDragTypes">
							<string>Apple HTML pasteboard type</string>
							<string>Apple PDF pasteboard type</string>
							<string>Apple PICT pasteboard type</string>
							<string>Apple URL pasteboard type</string>
							<string>Apple Web Archive pasteboard type</string>
							<string>NSColor pasteboard type</string>
							<string>NSFilenamesPboardType</string>
							<string>NSStringPboardType</string>
							<string>NeXT RTFD pasteboard type</string>
							<string>NeXT Rich Text Format v1.0 pasteboard type</string>
							<string>NeXT TIFF v4.0 pasteboard type</string>
							<string>WebURLsWithTitlesPboardType</string>
							<string>public.png</string>
							<string>public.url</string>
							<string>public.url-name</string>
						</set>
						<string key="NSFrameSize">{703, 95}</string>
						<reference key="NSSuperview" ref="128227825"/>
						<reference key="NSWindow"/>
						<reference key="NSNextKeyView"/>
						<string key="NSReuseIdentifierKey">_NS:9</string>
						<string key="FrameName"/>
						<string key="GroupName"/>
						<object class="WebPreferences" key="Preferences">
							<string key="Identifier"/>
							<dictionary class="NSMutableDictionary" key="Values">
								<integer value="12" key="WebKitDefaultFixedFontSize"/>
								<integer value="12" key="WebKitDefaultFontSize"/>
								<integer value="1" key="WebKitMinimumFontSize"/>
							</dictionary>
						</object>
						<bool key="UseBackForwardList">YES</bool>
						<bool key="AllowsUndo">YES</bool>
					</object>
					<object class="NSCustomView" id="676103009">
						<reference key="NSNextResponder" ref="128227825"/>
						<int key="NSvFlags">268</int>
						<string key="NSFrame">{{0, 96}, {703, 285}}</string>
						<reference key="NSSuperview" ref="128227825"/>
						<reference key="NSWindow"/>
						<reference key="NSNextKeyView"/>
						<string key="NSReuseIdentifierKey">_NS:9</string>
						<string key="NSClassName">RBSplitView</string>
					</object>
				</array>
				<string key="NSFrameSize">{703, 381}</string>
				<reference key="NSSuperview"/>
<<<<<<< HEAD
				<reference key="NSWindow"/>
				<reference key="NSNextKeyView" ref="35402439"/>
=======
				<reference key="NSNextKeyView"/>
>>>>>>> ec59fdf2
				<string key="NSReuseIdentifierKey">_NS:9</string>
				<int key="NSDividerStyle">2</int>
			</object>
			<object class="NSTabView" id="926400086">
				<reference key="NSNextResponder"/>
				<int key="NSvFlags">18</int>
				<string key="NSFrameSize">{347, 196}</string>
				<reference key="NSSuperview"/>
				<reference key="NSNextKeyView" ref="89432285"/>
				<string key="NSReuseIdentifierKey">_NS:9</string>
				<array class="NSMutableArray" key="NSTabViewItems">
					<object class="NSTabViewItem" id="1036568410">
						<string key="NSIdentifier">text</string>
						<object class="NSView" key="NSView" id="464053271">
							<nil key="NSNextResponder"/>
							<int key="NSvFlags">256</int>
							<array class="NSMutableArray" key="NSSubviews">
								<object class="WebView" id="880920288">
									<reference key="NSNextResponder" ref="464053271"/>
									<int key="NSvFlags">274</int>
									<set class="NSMutableSet" key="NSDragTypes">
										<string>Apple HTML pasteboard type</string>
										<string>Apple PDF pasteboard type</string>
										<string>Apple PICT pasteboard type</string>
										<string>Apple URL pasteboard type</string>
										<string>Apple Web Archive pasteboard type</string>
										<string>NSColor pasteboard type</string>
										<string>NSFilenamesPboardType</string>
										<string>NSStringPboardType</string>
										<string>NeXT RTFD pasteboard type</string>
										<string>NeXT Rich Text Format v1.0 pasteboard type</string>
										<string>NeXT TIFF v4.0 pasteboard type</string>
										<string>WebURLsWithTitlesPboardType</string>
										<string>public.png</string>
										<string>public.url</string>
										<string>public.url-name</string>
									</set>
									<string key="NSFrameSize">{347, 196}</string>
									<reference key="NSSuperview" ref="464053271"/>
									<reference key="NSNextKeyView"/>
									<string key="NSReuseIdentifierKey">_NS:9</string>
									<string key="FrameName"/>
									<string key="GroupName"/>
									<object class="WebPreferences" key="Preferences">
										<string key="Identifier"/>
										<dictionary class="NSMutableDictionary" key="Values">
											<integer value="12" key="WebKitDefaultFixedFontSize"/>
											<integer value="12" key="WebKitDefaultFontSize"/>
											<boolean value="NO" key="WebKitJavaEnabled"/>
											<boolean value="NO" key="WebKitJavaScriptCanOpenWindowsAutomatically"/>
											<integer value="1" key="WebKitMinimumFontSize"/>
											<boolean value="NO" key="WebKitPluginsEnabled"/>
										</dictionary>
									</object>
									<bool key="UseBackForwardList">NO</bool>
									<bool key="AllowsUndo">YES</bool>
								</object>
							</array>
							<string key="NSFrameSize">{347, 196}</string>
							<reference key="NSNextKeyView" ref="880920288"/>
							<string key="NSReuseIdentifierKey">_NS:11</string>
						</object>
						<string key="NSLabel">Text</string>
						<object class="NSColor" key="NSColor" id="482410461">
							<int key="NSColorSpace">6</int>
							<string key="NSCatalogName">System</string>
							<string key="NSColorName">controlColor</string>
							<reference key="NSColor" ref="62256726"/>
						</object>
						<reference key="NSTabView" ref="926400086"/>
					</object>
					<object class="NSTabViewItem" id="999443891">
						<string key="NSIdentifier">preview</string>
						<object class="NSView" key="NSView" id="89432285">
							<reference key="NSNextResponder" ref="926400086"/>
							<int key="NSvFlags">256</int>
							<array class="NSMutableArray" key="NSSubviews">
								<object class="NSCustomView" id="1054917680">
									<reference key="NSNextResponder" ref="89432285"/>
									<int key="NSvFlags">274</int>
									<string key="NSFrameSize">{347, 196}</string>
									<reference key="NSSuperview" ref="89432285"/>
									<reference key="NSNextKeyView" ref="926400086"/>
									<string key="NSReuseIdentifierKey">_NS:9</string>
									<string key="NSClassName">QLPreviewView</string>
								</object>
							</array>
							<string key="NSFrameSize">{347, 196}</string>
							<reference key="NSSuperview" ref="926400086"/>
							<reference key="NSNextKeyView" ref="1054917680"/>
							<string key="NSReuseIdentifierKey">_NS:28</string>
						</object>
						<string key="NSLabel">Preview</string>
						<reference key="NSColor" ref="482410461"/>
						<reference key="NSTabView" ref="926400086"/>
					</object>
				</array>
				<reference key="NSSelectedTabViewItem" ref="999443891"/>
				<reference key="NSFont" ref="1055965570"/>
				<int key="NSTvFlags">6</int>
				<bool key="NSAllowTruncatedLabels">YES</bool>
				<bool key="NSDrawsBackground">YES</bool>
				<array class="NSMutableArray" key="NSSubviews">
					<reference ref="89432285"/>
				</array>
			</object>
			<object class="NSCustomObject" id="705677318">
				<string key="NSClassName">XTFileListDataSource</string>
			</object>
<<<<<<< HEAD
			<object class="NSCustomObject" id="850049274">
				<string key="NSClassName">XTCommitHeaderViewController</string>
=======
			<object class="NSCustomObject" id="575095344">
				<string key="NSClassName">XTTextPreviewController</string>
>>>>>>> ec59fdf2
			</object>
		</array>
		<object class="IBObjectContainer" key="IBDocument.Objects">
			<array class="NSMutableArray" key="connectionRecords">
				<object class="IBConnectionRecord">
					<object class="IBOutletConnection" key="connection">
						<string key="label">fileListDS</string>
						<reference key="source" ref="1001"/>
						<reference key="destination" ref="705677318"/>
					</object>
					<int key="connectionID">26</int>
				</object>
				<object class="IBConnectionRecord">
					<object class="IBOutletConnection" key="connection">
						<string key="label">fileListOutline</string>
						<reference key="source" ref="1001"/>
						<reference key="destination" ref="245563395"/>
					</object>
					<int key="connectionID">27</int>
				</object>
				<object class="IBConnectionRecord">
					<object class="IBOutletConnection" key="connection">
						<string key="label">leftPane</string>
						<reference key="source" ref="1001"/>
						<reference key="destination" ref="485963393"/>
					</object>
					<int key="connectionID">36</int>
				</object>
				<object class="IBConnectionRecord">
					<object class="IBOutletConnection" key="connection">
						<string key="label">view</string>
						<reference key="source" ref="1001"/>
						<reference key="destination" ref="676103009"/>
					</object>
					<int key="connectionID">40</int>
				</object>
				<object class="IBConnectionRecord">
					<object class="IBOutletConnection" key="connection">
						<string key="label">splitView</string>
						<reference key="source" ref="1001"/>
						<reference key="destination" ref="676103009"/>
					</object>
					<int key="connectionID">42</int>
				</object>
				<object class="IBConnectionRecord">
					<object class="IBOutletConnection" key="connection">
						<string key="label">filePreview</string>
						<reference key="source" ref="1001"/>
						<reference key="destination" ref="1054917680"/>
					</object>
					<int key="connectionID">38</int>
				</object>
				<object class="IBConnectionRecord">
					<object class="IBOutletConnection" key="connection">
<<<<<<< HEAD
						<string key="label">splitView</string>
=======
						<string key="label">textPreview</string>
>>>>>>> ec59fdf2
						<reference key="source" ref="1001"/>
						<reference key="destination" ref="575095344"/>
					</object>
<<<<<<< HEAD
					<int key="connectionID">42</int>
				</object>
				<object class="IBConnectionRecord">
					<object class="IBOutletConnection" key="connection">
						<string key="label">view</string>
						<reference key="source" ref="1001"/>
						<reference key="destination" ref="128227825"/>
					</object>
					<int key="connectionID">47</int>
				</object>
				<object class="IBConnectionRecord">
					<object class="IBOutletConnection" key="connection">
						<string key="label">headerView</string>
						<reference key="source" ref="1001"/>
						<reference key="destination" ref="35402439"/>
					</object>
					<int key="connectionID">48</int>
				</object>
				<object class="IBConnectionRecord">
					<object class="IBOutletConnection" key="connection">
						<string key="label">headerController</string>
						<reference key="source" ref="1001"/>
						<reference key="destination" ref="850049274"/>
					</object>
					<int key="connectionID">53</int>
=======
					<int key="connectionID">61</int>
				</object>
				<object class="IBConnectionRecord">
					<object class="IBOutletConnection" key="connection">
						<string key="label">previewTabView</string>
						<reference key="source" ref="1001"/>
						<reference key="destination" ref="926400086"/>
					</object>
					<int key="connectionID">62</int>
				</object>
				<object class="IBConnectionRecord">
					<object class="IBOutletConnection" key="connection">
						<string key="label">_previewTabView</string>
						<reference key="source" ref="1001"/>
						<reference key="destination" ref="926400086"/>
					</object>
					<int key="connectionID">63</int>
				</object>
				<object class="IBConnectionRecord">
					<object class="IBOutletConnection" key="connection">
						<string key="label">rightPane</string>
						<reference key="source" ref="1001"/>
						<reference key="destination" ref="926400086"/>
					</object>
					<int key="connectionID">64</int>
>>>>>>> ec59fdf2
				</object>
				<object class="IBConnectionRecord">
					<object class="IBOutletConnection" key="connection">
						<string key="label">dataSource</string>
						<reference key="source" ref="245563395"/>
						<reference key="destination" ref="705677318"/>
					</object>
					<int key="connectionID">25</int>
				</object>
				<object class="IBConnectionRecord">
					<object class="IBOutletConnection" key="connection">
						<string key="label">delegate</string>
						<reference key="source" ref="245563395"/>
						<reference key="destination" ref="705677318"/>
					</object>
					<int key="connectionID">50</int>
				</object>
				<object class="IBConnectionRecord">
					<object class="IBOutletConnection" key="connection">
						<string key="label">textField</string>
						<object class="NSTableCellView" key="source" id="370330284">
							<nil key="NSNextResponder"/>
							<int key="NSvFlags">274</int>
							<array class="NSMutableArray" key="NSSubviews">
								<object class="NSImageView" id="817959536">
									<reference key="NSNextResponder" ref="370330284"/>
									<int key="NSvFlags">268</int>
									<set class="NSMutableSet" key="NSDragTypes">
										<string>Apple PDF pasteboard type</string>
										<string>Apple PICT pasteboard type</string>
										<string>Apple PNG pasteboard type</string>
										<string>NSFilenamesPboardType</string>
										<string>NeXT Encapsulated PostScript v1.2 pasteboard type</string>
										<string>NeXT TIFF v4.0 pasteboard type</string>
									</set>
									<string key="NSFrame">{{3, 0}, {17, 17}}</string>
									<reference key="NSSuperview" ref="370330284"/>
									<reference key="NSNextKeyView" ref="349011906"/>
									<string key="NSReuseIdentifierKey">_NS:75</string>
									<bool key="NSEnabled">YES</bool>
									<object class="NSImageCell" key="NSCell" id="1012445280">
										<int key="NSCellFlags">134217728</int>
										<int key="NSCellFlags2">33554432</int>
										<object class="NSCustomResource" key="NSContents">
											<string key="NSClassName">NSImage</string>
											<string key="NSResourceName">NSActionTemplate</string>
										</object>
										<string key="NSCellIdentifier">_NS:75</string>
										<int key="NSAlign">0</int>
										<int key="NSScale">0</int>
										<int key="NSStyle">0</int>
										<bool key="NSAnimates">NO</bool>
									</object>
									<bool key="NSAllowsLogicalLayoutDirection">NO</bool>
									<bool key="NSEditable">YES</bool>
								</object>
								<object class="NSTextField" id="349011906">
									<reference key="NSNextResponder" ref="370330284"/>
									<int key="NSvFlags">266</int>
									<string key="NSFrame">{{25, 0}, {308, 17}}</string>
									<reference key="NSSuperview" ref="370330284"/>
									<reference key="NSNextKeyView" ref="525364294"/>
									<string key="NSReuseIdentifierKey">_NS:78</string>
									<bool key="NSEnabled">YES</bool>
									<object class="NSTextFieldCell" key="NSCell" id="200438864">
										<int key="NSCellFlags">67108928</int>
										<int key="NSCellFlags2">272631808</int>
										<string key="NSContents">Table View Cell</string>
										<reference key="NSSupport" ref="1055965570"/>
										<string key="NSCellIdentifier">_NS:78</string>
										<reference key="NSControlView" ref="349011906"/>
										<reference key="NSBackgroundColor" ref="482410461"/>
										<reference key="NSTextColor" ref="969693631"/>
									</object>
									<bool key="NSAllowsLogicalLayoutDirection">NO</bool>
								</object>
								<object class="NSImageView" id="525364294">
									<reference key="NSNextResponder" ref="370330284"/>
									<int key="NSvFlags">265</int>
									<set class="NSMutableSet" key="NSDragTypes">
										<string>Apple PDF pasteboard type</string>
										<string>Apple PICT pasteboard type</string>
										<string>Apple PNG pasteboard type</string>
										<string>NSFilenamesPboardType</string>
										<string>NeXT Encapsulated PostScript v1.2 pasteboard type</string>
										<string>NeXT TIFF v4.0 pasteboard type</string>
									</set>
									<string key="NSFrame">{{333, 0}, {16, 16}}</string>
									<reference key="NSSuperview" ref="370330284"/>
									<reference key="NSNextKeyView" ref="406839022"/>
									<string key="NSReuseIdentifierKey">_NS:75</string>
									<bool key="NSEnabled">YES</bool>
									<object class="NSImageCell" key="NSCell" id="350722149">
										<int key="NSCellFlags">134217728</int>
										<int key="NSCellFlags2">33554432</int>
										<object class="NSCustomResource" key="NSContents">
											<string key="NSClassName">NSImage</string>
											<string key="NSResourceName">added</string>
										</object>
										<string key="NSCellIdentifier">_NS:75</string>
										<int key="NSAlign">0</int>
										<int key="NSScale">0</int>
										<int key="NSStyle">0</int>
										<bool key="NSAnimates">NO</bool>
									</object>
									<bool key="NSAllowsLogicalLayoutDirection">NO</bool>
									<bool key="NSEditable">YES</bool>
								</object>
							</array>
							<string key="NSFrame">{{1, 1}, {353, 17}}</string>
							<reference key="NSNextKeyView" ref="817959536"/>
							<string key="NSReuseIdentifierKey">_NS:16</string>
						</object>
						<reference key="destination" ref="349011906"/>
					</object>
					<int key="connectionID">16</int>
				</object>
				<object class="IBConnectionRecord">
					<object class="IBOutletConnection" key="connection">
						<string key="label">imageView</string>
						<reference key="source" ref="370330284"/>
						<reference key="destination" ref="817959536"/>
					</object>
					<int key="connectionID">46</int>
				</object>
				<object class="IBConnectionRecord">
					<object class="IBOutletConnection" key="connection">
						<string key="label">changeImage</string>
						<reference key="source" ref="370330284"/>
						<reference key="destination" ref="525364294"/>
					</object>
					<int key="connectionID">47</int>
				</object>
				<object class="IBConnectionRecord">
					<object class="IBOutletConnection" key="connection">
						<string key="label">controller</string>
						<reference key="source" ref="705677318"/>
						<reference key="destination" ref="1001"/>
					</object>
					<int key="connectionID">51</int>
				</object>
				<object class="IBConnectionRecord">
					<object class="IBOutletConnection" key="connection">
						<string key="label">delegate</string>
						<reference key="source" ref="676103009"/>
						<reference key="destination" ref="1001"/>
					</object>
					<int key="connectionID">41</int>
				</object>
				<object class="IBConnectionRecord">
					<object class="IBOutletConnection" key="connection">
<<<<<<< HEAD
						<string key="label">frameLoadDelegate</string>
						<reference key="source" ref="35402439"/>
						<reference key="destination" ref="850049274"/>
					</object>
					<int key="connectionID">54</int>
				</object>
				<object class="IBConnectionRecord">
					<object class="IBOutletConnection" key="connection">
						<string key="label">UIDelegate</string>
						<reference key="source" ref="35402439"/>
						<reference key="destination" ref="850049274"/>
					</object>
					<int key="connectionID">55</int>
				</object>
				<object class="IBConnectionRecord">
					<object class="IBOutletConnection" key="connection">
						<string key="label">delegate</string>
						<reference key="source" ref="128227825"/>
						<reference key="destination" ref="1001"/>
					</object>
					<int key="connectionID">49</int>
=======
						<string key="label">UIDelegate</string>
						<reference key="source" ref="880920288"/>
						<reference key="destination" ref="575095344"/>
					</object>
					<int key="connectionID">65</int>
				</object>
				<object class="IBConnectionRecord">
					<object class="IBOutletConnection" key="connection">
						<string key="label">frameLoadDelegate</string>
						<reference key="source" ref="880920288"/>
						<reference key="destination" ref="575095344"/>
					</object>
					<int key="connectionID">66</int>
>>>>>>> ec59fdf2
				</object>
				<object class="IBConnectionRecord">
					<object class="IBOutletConnection" key="connection">
						<string key="label">webView</string>
<<<<<<< HEAD
						<reference key="source" ref="850049274"/>
						<reference key="destination" ref="35402439"/>
					</object>
					<int key="connectionID">51</int>
=======
						<reference key="source" ref="575095344"/>
						<reference key="destination" ref="880920288"/>
					</object>
					<int key="connectionID">59</int>
>>>>>>> ec59fdf2
				</object>
				<object class="IBConnectionRecord">
					<object class="IBOutletConnection" key="connection">
						<string key="label">view</string>
<<<<<<< HEAD
						<reference key="source" ref="850049274"/>
						<reference key="destination" ref="35402439"/>
					</object>
					<int key="connectionID">52</int>
=======
						<reference key="source" ref="575095344"/>
						<reference key="destination" ref="880920288"/>
					</object>
					<int key="connectionID">60</int>
>>>>>>> ec59fdf2
				</object>
			</array>
			<object class="IBMutableOrderedSet" key="objectRecords">
				<array key="orderedObjects">
					<object class="IBObjectRecord">
						<int key="objectID">0</int>
						<array key="object" id="0"/>
						<reference key="children" ref="1000"/>
						<nil key="parent"/>
					</object>
					<object class="IBObjectRecord">
						<int key="objectID">-2</int>
						<reference key="object" ref="1001"/>
						<reference key="parent" ref="0"/>
						<string key="objectName">File's Owner</string>
					</object>
					<object class="IBObjectRecord">
						<int key="objectID">-1</int>
						<reference key="object" ref="1003"/>
						<reference key="parent" ref="0"/>
						<string key="objectName">First Responder</string>
					</object>
					<object class="IBObjectRecord">
						<int key="objectID">-3</int>
						<reference key="object" ref="1004"/>
						<reference key="parent" ref="0"/>
						<string key="objectName">Application</string>
					</object>
					<object class="IBObjectRecord">
						<int key="objectID">24</int>
						<reference key="object" ref="705677318"/>
						<reference key="parent" ref="0"/>
					</object>
					<object class="IBObjectRecord">
						<int key="objectID">3</int>
						<reference key="object" ref="485963393"/>
						<array class="NSMutableArray" key="children">
							<reference ref="406839022"/>
							<reference ref="240362274"/>
							<reference ref="245563395"/>
						</array>
						<reference key="parent" ref="0"/>
					</object>
					<object class="IBObjectRecord">
						<int key="objectID">5</int>
						<reference key="object" ref="406839022"/>
						<reference key="parent" ref="485963393"/>
					</object>
					<object class="IBObjectRecord">
						<int key="objectID">6</int>
						<reference key="object" ref="240362274"/>
						<reference key="parent" ref="485963393"/>
					</object>
					<object class="IBObjectRecord">
						<int key="objectID">7</int>
						<reference key="object" ref="245563395"/>
						<array class="NSMutableArray" key="children">
							<reference ref="706595510"/>
						</array>
						<reference key="parent" ref="485963393"/>
					</object>
					<object class="IBObjectRecord">
						<int key="objectID">8</int>
						<reference key="object" ref="706595510"/>
						<array class="NSMutableArray" key="children">
							<reference ref="370330284"/>
							<reference ref="552494717"/>
						</array>
						<reference key="parent" ref="245563395"/>
					</object>
					<object class="IBObjectRecord">
						<int key="objectID">9</int>
						<reference key="object" ref="370330284"/>
						<array class="NSMutableArray" key="children">
							<reference ref="817959536"/>
							<reference ref="349011906"/>
							<reference ref="525364294"/>
						</array>
						<reference key="parent" ref="706595510"/>
					</object>
					<object class="IBObjectRecord">
						<int key="objectID">10</int>
						<reference key="object" ref="552494717"/>
						<reference key="parent" ref="706595510"/>
					</object>
					<object class="IBObjectRecord">
						<int key="objectID">11</int>
						<reference key="object" ref="817959536"/>
						<array class="NSMutableArray" key="children">
							<reference ref="1012445280"/>
						</array>
						<reference key="parent" ref="370330284"/>
					</object>
					<object class="IBObjectRecord">
						<int key="objectID">12</int>
						<reference key="object" ref="349011906"/>
						<array class="NSMutableArray" key="children">
							<reference ref="200438864"/>
						</array>
						<reference key="parent" ref="370330284"/>
					</object>
					<object class="IBObjectRecord">
						<int key="objectID">13</int>
						<reference key="object" ref="200438864"/>
						<reference key="parent" ref="349011906"/>
					</object>
					<object class="IBObjectRecord">
						<int key="objectID">14</int>
						<reference key="object" ref="1012445280"/>
						<reference key="parent" ref="817959536"/>
					</object>
					<object class="IBObjectRecord">
						<int key="objectID">44</int>
						<reference key="object" ref="128227825"/>
						<array class="NSMutableArray" key="children">
							<reference ref="35402439"/>
							<reference ref="676103009"/>
						</array>
						<reference key="parent" ref="0"/>
					</object>
					<object class="IBObjectRecord">
						<int key="objectID">43</int>
						<reference key="object" ref="35402439"/>
						<reference key="parent" ref="128227825"/>
					</object>
					<object class="IBObjectRecord">
						<int key="objectID">39</int>
						<reference key="object" ref="676103009"/>
						<reference key="parent" ref="128227825"/>
					</object>
					<object class="IBObjectRecord">
						<int key="objectID">50</int>
						<reference key="object" ref="850049274"/>
						<reference key="parent" ref="0"/>
					</object>
					<object class="IBObjectRecord">
						<int key="objectID">43</int>
						<reference key="object" ref="525364294"/>
						<array class="NSMutableArray" key="children">
							<reference ref="350722149"/>
						</array>
						<reference key="parent" ref="370330284"/>
					</object>
					<object class="IBObjectRecord">
						<int key="objectID">44</int>
						<reference key="object" ref="350722149"/>
						<reference key="parent" ref="525364294"/>
					</object>
					<object class="IBObjectRecord">
						<int key="objectID">52</int>
						<reference key="object" ref="926400086"/>
						<array class="NSMutableArray" key="children">
							<reference ref="1036568410"/>
							<reference ref="999443891"/>
						</array>
						<reference key="parent" ref="0"/>
					</object>
					<object class="IBObjectRecord">
						<int key="objectID">53</int>
						<reference key="object" ref="1036568410"/>
						<array class="NSMutableArray" key="children">
							<reference ref="464053271"/>
						</array>
						<reference key="parent" ref="926400086"/>
					</object>
					<object class="IBObjectRecord">
						<int key="objectID">54</int>
						<reference key="object" ref="999443891"/>
						<array class="NSMutableArray" key="children">
							<reference ref="89432285"/>
						</array>
						<reference key="parent" ref="926400086"/>
					</object>
					<object class="IBObjectRecord">
						<int key="objectID">55</int>
						<reference key="object" ref="89432285"/>
						<array class="NSMutableArray" key="children">
							<reference ref="1054917680"/>
						</array>
						<reference key="parent" ref="999443891"/>
					</object>
					<object class="IBObjectRecord">
						<int key="objectID">56</int>
						<reference key="object" ref="464053271"/>
						<array class="NSMutableArray" key="children">
							<reference ref="880920288"/>
						</array>
						<reference key="parent" ref="1036568410"/>
					</object>
					<object class="IBObjectRecord">
						<int key="objectID">4</int>
						<reference key="object" ref="1054917680"/>
						<reference key="parent" ref="89432285"/>
					</object>
					<object class="IBObjectRecord">
						<int key="objectID">57</int>
						<reference key="object" ref="880920288"/>
						<reference key="parent" ref="464053271"/>
					</object>
					<object class="IBObjectRecord">
						<int key="objectID">58</int>
						<reference key="object" ref="575095344"/>
						<reference key="parent" ref="0"/>
					</object>
				</array>
			</object>
			<dictionary class="NSMutableDictionary" key="flattenedProperties">
				<string key="-1.IBPluginDependency">com.apple.InterfaceBuilder.CocoaPlugin</string>
				<string key="-2.IBPluginDependency">com.apple.InterfaceBuilder.CocoaPlugin</string>
				<string key="-3.IBPluginDependency">com.apple.InterfaceBuilder.CocoaPlugin</string>
				<string key="10.IBPluginDependency">com.apple.InterfaceBuilder.CocoaPlugin</string>
				<string key="11.IBPluginDependency">com.apple.InterfaceBuilder.CocoaPlugin</string>
				<string key="12.IBPluginDependency">com.apple.InterfaceBuilder.CocoaPlugin</string>
				<string key="13.IBPluginDependency">com.apple.InterfaceBuilder.CocoaPlugin</string>
				<string key="14.IBPluginDependency">com.apple.InterfaceBuilder.CocoaPlugin</string>
				<string key="24.IBPluginDependency">com.apple.InterfaceBuilder.CocoaPlugin</string>
				<string key="3.IBPluginDependency">com.apple.InterfaceBuilder.CocoaPlugin</string>
				<string key="39.IBPluginDependency">com.apple.InterfaceBuilder.CocoaPlugin</string>
				<string key="4.IBPluginDependency">com.apple.InterfaceBuilder.CocoaPlugin</string>
<<<<<<< HEAD
				<string key="43.IBPluginDependency">com.apple.WebKitIBPlugin</string>
				<string key="44.IBPluginDependency">com.apple.InterfaceBuilder.CocoaPlugin</string>
				<string key="5.IBPluginDependency">com.apple.InterfaceBuilder.CocoaPlugin</string>
				<string key="50.IBPluginDependency">com.apple.InterfaceBuilder.CocoaPlugin</string>
=======
				<string key="43.IBPluginDependency">com.apple.InterfaceBuilder.CocoaPlugin</string>
				<string key="44.IBPluginDependency">com.apple.InterfaceBuilder.CocoaPlugin</string>
				<string key="5.IBPluginDependency">com.apple.InterfaceBuilder.CocoaPlugin</string>
				<object class="NSMutableDictionary" key="52.IBAttributePlaceholdersKey">
					<string key="NS.key.0">InitialTabViewItem</string>
					<object class="IBInitialTabViewItemAttribute" key="NS.object.0">
						<string key="name">InitialTabViewItem</string>
						<reference key="object" ref="926400086"/>
						<reference key="initialTabViewItem" ref="1036568410"/>
					</object>
				</object>
				<string key="52.IBPluginDependency">com.apple.InterfaceBuilder.CocoaPlugin</string>
				<string key="53.IBPluginDependency">com.apple.InterfaceBuilder.CocoaPlugin</string>
				<string key="54.IBPluginDependency">com.apple.InterfaceBuilder.CocoaPlugin</string>
				<string key="55.IBPluginDependency">com.apple.InterfaceBuilder.CocoaPlugin</string>
				<string key="56.IBPluginDependency">com.apple.InterfaceBuilder.CocoaPlugin</string>
				<string key="57.IBPluginDependency">com.apple.WebKitIBPlugin</string>
				<string key="58.IBPluginDependency">com.apple.InterfaceBuilder.CocoaPlugin</string>
>>>>>>> ec59fdf2
				<string key="6.IBPluginDependency">com.apple.InterfaceBuilder.CocoaPlugin</string>
				<string key="7.IBPluginDependency">com.apple.InterfaceBuilder.CocoaPlugin</string>
				<boolean value="YES" key="7.ibExternalAutomaticallyCalculatesRowSizeFromViewHeight"/>
				<string key="8.IBPluginDependency">com.apple.InterfaceBuilder.CocoaPlugin</string>
				<boolean value="YES" key="8.isInViewBasedMode"/>
				<array key="8.prototypeCellViews">
					<reference ref="370330284"/>
				</array>
				<string key="9.CustomClassName">XTFileCellView</string>
				<string key="9.IBPluginDependency">com.apple.InterfaceBuilder.CocoaPlugin</string>
				<string key="9.userInterfaceItemIdentifier">fileCell</string>
			</dictionary>
			<dictionary class="NSMutableDictionary" key="unlocalizedProperties"/>
			<nil key="activeLocalization"/>
			<dictionary class="NSMutableDictionary" key="localizations"/>
			<nil key="sourceID"/>
<<<<<<< HEAD
			<int key="maxID">55</int>
		</object>
		<object class="IBClassDescriber" key="IBDocument.Classes">
			<array class="NSMutableArray" key="referencedPartialClassDescriptions">
				<object class="IBPartialClassDescription">
					<string key="className">QLPreviewView</string>
					<string key="superclassName">NSView</string>
					<object class="IBClassDescriptionSource" key="sourceIdentifier">
						<string key="majorKey">IBProjectSource</string>
						<string key="minorKey">./Classes/QLPreviewView.h</string>
					</object>
				</object>
				<object class="IBPartialClassDescription">
					<string key="className">RBSplitSubview</string>
					<string key="superclassName">NSView</string>
					<object class="IBClassDescriptionSource" key="sourceIdentifier">
						<string key="majorKey">IBProjectSource</string>
						<string key="minorKey">./Classes/RBSplitSubview.h</string>
					</object>
				</object>
				<object class="IBPartialClassDescription">
					<string key="className">RBSplitView</string>
					<string key="superclassName">RBSplitSubview</string>
					<object class="NSMutableDictionary" key="outlets">
						<string key="NS.key.0">delegate</string>
						<string key="NS.object.0">id</string>
					</object>
					<object class="NSMutableDictionary" key="toOneOutletInfosByName">
						<string key="NS.key.0">delegate</string>
						<object class="IBToOneOutletInfo" key="NS.object.0">
							<string key="name">delegate</string>
							<string key="candidateClassName">id</string>
						</object>
					</object>
					<object class="IBClassDescriptionSource" key="sourceIdentifier">
						<string key="majorKey">IBProjectSource</string>
						<string key="minorKey">./Classes/RBSplitView.h</string>
					</object>
				</object>
				<object class="IBPartialClassDescription">
					<string key="className">WebView</string>
					<object class="NSMutableDictionary" key="actions">
						<string key="NS.key.0">reloadFromOrigin:</string>
						<string key="NS.object.0">id</string>
					</object>
					<object class="NSMutableDictionary" key="actionInfosByName">
						<string key="NS.key.0">reloadFromOrigin:</string>
						<object class="IBActionInfo" key="NS.object.0">
							<string key="name">reloadFromOrigin:</string>
							<string key="candidateClassName">id</string>
						</object>
					</object>
					<object class="IBClassDescriptionSource" key="sourceIdentifier">
						<string key="majorKey">IBProjectSource</string>
						<string key="minorKey">./Classes/WebView.h</string>
					</object>
				</object>
				<object class="IBPartialClassDescription">
					<string key="className">XTCommitHeaderViewController</string>
					<string key="superclassName">NSViewController</string>
					<object class="NSMutableDictionary" key="outlets">
						<string key="NS.key.0">webView</string>
						<string key="NS.object.0">WebView</string>
					</object>
					<object class="NSMutableDictionary" key="toOneOutletInfosByName">
						<string key="NS.key.0">webView</string>
						<object class="IBToOneOutletInfo" key="NS.object.0">
							<string key="name">webView</string>
							<string key="candidateClassName">WebView</string>
						</object>
					</object>
					<object class="IBClassDescriptionSource" key="sourceIdentifier">
						<string key="majorKey">IBProjectSource</string>
						<string key="minorKey">./Classes/XTCommitHeaderViewController.h</string>
					</object>
				</object>
				<object class="IBPartialClassDescription">
					<string key="className">XTFileListDataSource</string>
					<string key="superclassName">NSObject</string>
					<object class="IBClassDescriptionSource" key="sourceIdentifier">
						<string key="majorKey">IBProjectSource</string>
						<string key="minorKey">./Classes/XTFileListDataSource.h</string>
					</object>
				</object>
				<object class="IBPartialClassDescription">
					<string key="className">XTFileViewController</string>
					<string key="superclassName">NSViewController</string>
					<dictionary class="NSMutableDictionary" key="outlets">
						<string key="fileListDS">XTFileListDataSource</string>
						<string key="fileListOutline">NSOutlineView</string>
						<string key="filePreview">QLPreviewView</string>
						<string key="headerController">XTCommitHeaderViewController</string>
						<string key="leftPane">NSView</string>
						<string key="rightPane">NSView</string>
						<string key="splitView">RBSplitView</string>
					</dictionary>
					<dictionary class="NSMutableDictionary" key="toOneOutletInfosByName">
						<object class="IBToOneOutletInfo" key="fileListDS">
							<string key="name">fileListDS</string>
							<string key="candidateClassName">XTFileListDataSource</string>
						</object>
						<object class="IBToOneOutletInfo" key="fileListOutline">
							<string key="name">fileListOutline</string>
							<string key="candidateClassName">NSOutlineView</string>
						</object>
						<object class="IBToOneOutletInfo" key="filePreview">
							<string key="name">filePreview</string>
							<string key="candidateClassName">QLPreviewView</string>
						</object>
						<object class="IBToOneOutletInfo" key="headerController">
							<string key="name">headerController</string>
							<string key="candidateClassName">XTCommitHeaderViewController</string>
						</object>
						<object class="IBToOneOutletInfo" key="leftPane">
							<string key="name">leftPane</string>
							<string key="candidateClassName">NSView</string>
						</object>
						<object class="IBToOneOutletInfo" key="rightPane">
							<string key="name">rightPane</string>
							<string key="candidateClassName">NSView</string>
						</object>
						<object class="IBToOneOutletInfo" key="splitView">
							<string key="name">splitView</string>
							<string key="candidateClassName">RBSplitView</string>
						</object>
					</dictionary>
					<object class="IBClassDescriptionSource" key="sourceIdentifier">
						<string key="majorKey">IBProjectSource</string>
						<string key="minorKey">./Classes/XTFileViewController.h</string>
					</object>
				</object>
			</array>
=======
			<int key="maxID">66</int>
>>>>>>> ec59fdf2
		</object>
		<object class="IBClassDescriber" key="IBDocument.Classes"/>
		<int key="IBDocument.localizationMode">0</int>
		<string key="IBDocument.TargetRuntimeIdentifier">IBCocoaFramework</string>
		<bool key="IBDocument.PluginDeclaredDependenciesTrackSystemTargetVersion">YES</bool>
		<int key="IBDocument.defaultPropertyAccessControl">3</int>
		<dictionary class="NSMutableDictionary" key="IBDocument.LastKnownImageSizes">
			<string key="NSActionTemplate">{15, 15}</string>
			<string key="added">{16, 16}</string>
		</dictionary>
	</data>
</archive><|MERGE_RESOLUTION|>--- conflicted
+++ resolved
@@ -1,11 +1,11 @@
 <?xml version="1.0" encoding="UTF-8"?>
 <archive type="com.apple.InterfaceBuilder3.Cocoa.XIB" version="8.00">
 	<data>
-		<int key="IBDocument.SystemTarget">1080</int>
-		<string key="IBDocument.SystemVersion">12F37</string>
+		<int key="IBDocument.SystemTarget">1070</int>
+		<string key="IBDocument.SystemVersion">11G63</string>
 		<string key="IBDocument.InterfaceBuilderVersion">3084</string>
-		<string key="IBDocument.AppKitVersion">1187.39</string>
-		<string key="IBDocument.HIToolboxVersion">626.00</string>
+		<string key="IBDocument.AppKitVersion">1138.51</string>
+		<string key="IBDocument.HIToolboxVersion">569.00</string>
 		<dictionary class="NSMutableDictionary" key="IBDocument.PluginVersions">
 			<string key="com.apple.InterfaceBuilder.CocoaPlugin">3084</string>
 			<string key="com.apple.WebKitIBPlugin">2053</string>
@@ -18,20 +18,14 @@
 			<string>NSOutlineView</string>
 			<string>NSScrollView</string>
 			<string>NSScroller</string>
-<<<<<<< HEAD
 			<string>NSSplitView</string>
-=======
 			<string>NSTabView</string>
 			<string>NSTabViewItem</string>
->>>>>>> ec59fdf2
 			<string>NSTableCellView</string>
 			<string>NSTableColumn</string>
 			<string>NSTextField</string>
 			<string>NSTextFieldCell</string>
-<<<<<<< HEAD
-=======
 			<string>NSView</string>
->>>>>>> ec59fdf2
 			<string>WebView</string>
 		</array>
 		<array key="IBDocument.PluginDependencies">
@@ -63,14 +57,12 @@
 							<object class="NSOutlineView" id="245563395">
 								<reference key="NSNextResponder" ref="741743475"/>
 								<int key="NSvFlags">4352</int>
-								<array class="NSMutableArray" key="NSSubviews"/>
 								<string key="NSFrameSize">{356, 194}</string>
 								<reference key="NSSuperview" ref="741743475"/>
+								<reference key="NSWindow"/>
 								<reference key="NSNextKeyView" ref="370330284"/>
 								<string key="NSReuseIdentifierKey">_NS:1656</string>
 								<bool key="NSEnabled">YES</bool>
-								<bool key="NSAllowsLogicalLayoutDirection">NO</bool>
-								<bool key="NSControlAllowsExpansionToolTips">YES</bool>
 								<object class="_NSCornerView" key="NSCornerView">
 									<nil key="NSNextResponder"/>
 									<int key="NSvFlags">-2147483392</int>
@@ -167,6 +159,7 @@
 						</array>
 						<string key="NSFrame">{{1, 1}, {356, 194}}</string>
 						<reference key="NSSuperview" ref="485963393"/>
+						<reference key="NSWindow"/>
 						<reference key="NSNextKeyView" ref="245563395"/>
 						<string key="NSReuseIdentifierKey">_NS:1654</string>
 						<reference key="NSDocView" ref="245563395"/>
@@ -178,9 +171,9 @@
 						<int key="NSvFlags">-2147483392</int>
 						<string key="NSFrame">{{341, 1}, {16, 194}}</string>
 						<reference key="NSSuperview" ref="485963393"/>
+						<reference key="NSWindow"/>
 						<reference key="NSNextKeyView" ref="240362274"/>
 						<string key="NSReuseIdentifierKey">_NS:1679</string>
-						<bool key="NSAllowsLogicalLayoutDirection">NO</bool>
 						<reference key="NSTarget" ref="485963393"/>
 						<string key="NSAction">_doScroller:</string>
 						<double key="NSPercent">0.97979797979797978</double>
@@ -190,13 +183,9 @@
 						<int key="NSvFlags">-2147483392</int>
 						<string key="NSFrame">{{1, 216}, {215, 15}}</string>
 						<reference key="NSSuperview" ref="485963393"/>
-<<<<<<< HEAD
 						<reference key="NSWindow"/>
-=======
->>>>>>> ec59fdf2
 						<reference key="NSNextKeyView"/>
 						<string key="NSReuseIdentifierKey">_NS:1681</string>
-						<bool key="NSAllowsLogicalLayoutDirection">NO</bool>
 						<int key="NSsFlags">1</int>
 						<reference key="NSTarget" ref="485963393"/>
 						<string key="NSAction">_doScroller:</string>
@@ -205,6 +194,7 @@
 				</array>
 				<string key="NSFrameSize">{358, 196}</string>
 				<reference key="NSSuperview"/>
+				<reference key="NSWindow"/>
 				<reference key="NSNextKeyView" ref="741743475"/>
 				<string key="NSReuseIdentifierKey">_NS:1652</string>
 				<int key="NSsFlags">133682</int>
@@ -212,93 +202,13 @@
 				<reference key="NSHScroller" ref="240362274"/>
 				<reference key="NSContentView" ref="741743475"/>
 				<bytes key="NSScrollAmts">QSAAAEEgAABBmAAAQZgAAA</bytes>
-				<double key="NSMinMagnification">0.25</double>
-				<double key="NSMaxMagnification">4</double>
-				<double key="NSMagnification">1</double>
-			</object>
-<<<<<<< HEAD
-			<object class="NSCustomView" id="1054917680">
-				<reference key="NSNextResponder"/>
-				<int key="NSvFlags">274</int>
-				<string key="NSFrameSize">{347, 196}</string>
-				<reference key="NSSuperview"/>
-				<reference key="NSWindow"/>
-				<reference key="NSNextKeyView"/>
-				<string key="NSReuseIdentifierKey">_NS:9</string>
-				<string key="NSClassName">QLPreviewView</string>
-			</object>
-			<object class="NSSplitView" id="128227825">
-=======
-			<object class="NSCustomView" id="676103009">
->>>>>>> ec59fdf2
-				<reference key="NSNextResponder"/>
-				<int key="NSvFlags">268</int>
-				<array class="NSMutableArray" key="NSSubviews">
-					<object class="WebView" id="35402439">
-						<reference key="NSNextResponder" ref="128227825"/>
-						<int key="NSvFlags">256</int>
-						<set class="NSMutableSet" key="NSDragTypes">
-							<string>Apple HTML pasteboard type</string>
-							<string>Apple PDF pasteboard type</string>
-							<string>Apple PICT pasteboard type</string>
-							<string>Apple URL pasteboard type</string>
-							<string>Apple Web Archive pasteboard type</string>
-							<string>NSColor pasteboard type</string>
-							<string>NSFilenamesPboardType</string>
-							<string>NSStringPboardType</string>
-							<string>NeXT RTFD pasteboard type</string>
-							<string>NeXT Rich Text Format v1.0 pasteboard type</string>
-							<string>NeXT TIFF v4.0 pasteboard type</string>
-							<string>WebURLsWithTitlesPboardType</string>
-							<string>public.png</string>
-							<string>public.url</string>
-							<string>public.url-name</string>
-						</set>
-						<string key="NSFrameSize">{703, 95}</string>
-						<reference key="NSSuperview" ref="128227825"/>
-						<reference key="NSWindow"/>
-						<reference key="NSNextKeyView"/>
-						<string key="NSReuseIdentifierKey">_NS:9</string>
-						<string key="FrameName"/>
-						<string key="GroupName"/>
-						<object class="WebPreferences" key="Preferences">
-							<string key="Identifier"/>
-							<dictionary class="NSMutableDictionary" key="Values">
-								<integer value="12" key="WebKitDefaultFixedFontSize"/>
-								<integer value="12" key="WebKitDefaultFontSize"/>
-								<integer value="1" key="WebKitMinimumFontSize"/>
-							</dictionary>
-						</object>
-						<bool key="UseBackForwardList">YES</bool>
-						<bool key="AllowsUndo">YES</bool>
-					</object>
-					<object class="NSCustomView" id="676103009">
-						<reference key="NSNextResponder" ref="128227825"/>
-						<int key="NSvFlags">268</int>
-						<string key="NSFrame">{{0, 96}, {703, 285}}</string>
-						<reference key="NSSuperview" ref="128227825"/>
-						<reference key="NSWindow"/>
-						<reference key="NSNextKeyView"/>
-						<string key="NSReuseIdentifierKey">_NS:9</string>
-						<string key="NSClassName">RBSplitView</string>
-					</object>
-				</array>
-				<string key="NSFrameSize">{703, 381}</string>
-				<reference key="NSSuperview"/>
-<<<<<<< HEAD
-				<reference key="NSWindow"/>
-				<reference key="NSNextKeyView" ref="35402439"/>
-=======
-				<reference key="NSNextKeyView"/>
->>>>>>> ec59fdf2
-				<string key="NSReuseIdentifierKey">_NS:9</string>
-				<int key="NSDividerStyle">2</int>
 			</object>
 			<object class="NSTabView" id="926400086">
 				<reference key="NSNextResponder"/>
 				<int key="NSvFlags">18</int>
 				<string key="NSFrameSize">{347, 196}</string>
 				<reference key="NSSuperview"/>
+				<reference key="NSWindow"/>
 				<reference key="NSNextKeyView" ref="89432285"/>
 				<string key="NSReuseIdentifierKey">_NS:9</string>
 				<array class="NSMutableArray" key="NSTabViewItems">
@@ -334,15 +244,12 @@
 									<string key="NSReuseIdentifierKey">_NS:9</string>
 									<string key="FrameName"/>
 									<string key="GroupName"/>
-									<object class="WebPreferences" key="Preferences">
+									<object class="WebPreferences" key="Preferences" id="381405431">
 										<string key="Identifier"/>
 										<dictionary class="NSMutableDictionary" key="Values">
 											<integer value="12" key="WebKitDefaultFixedFontSize"/>
 											<integer value="12" key="WebKitDefaultFontSize"/>
-											<boolean value="NO" key="WebKitJavaEnabled"/>
-											<boolean value="NO" key="WebKitJavaScriptCanOpenWindowsAutomatically"/>
 											<integer value="1" key="WebKitMinimumFontSize"/>
-											<boolean value="NO" key="WebKitPluginsEnabled"/>
 										</dictionary>
 									</object>
 									<bool key="UseBackForwardList">NO</bool>
@@ -373,13 +280,15 @@
 									<int key="NSvFlags">274</int>
 									<string key="NSFrameSize">{347, 196}</string>
 									<reference key="NSSuperview" ref="89432285"/>
-									<reference key="NSNextKeyView" ref="926400086"/>
+									<reference key="NSWindow"/>
+									<reference key="NSNextKeyView"/>
 									<string key="NSReuseIdentifierKey">_NS:9</string>
 									<string key="NSClassName">QLPreviewView</string>
 								</object>
 							</array>
 							<string key="NSFrameSize">{347, 196}</string>
 							<reference key="NSSuperview" ref="926400086"/>
+							<reference key="NSWindow"/>
 							<reference key="NSNextKeyView" ref="1054917680"/>
 							<string key="NSReuseIdentifierKey">_NS:28</string>
 						</object>
@@ -397,16 +306,67 @@
 					<reference ref="89432285"/>
 				</array>
 			</object>
+			<object class="NSSplitView" id="286570786">
+				<reference key="NSNextResponder"/>
+				<int key="NSvFlags">268</int>
+				<array class="NSMutableArray" key="NSSubviews">
+					<object class="WebView" id="168697398">
+						<reference key="NSNextResponder" ref="286570786"/>
+						<int key="NSvFlags">256</int>
+						<set class="NSMutableSet" key="NSDragTypes">
+							<string>Apple HTML pasteboard type</string>
+							<string>Apple PDF pasteboard type</string>
+							<string>Apple PICT pasteboard type</string>
+							<string>Apple URL pasteboard type</string>
+							<string>Apple Web Archive pasteboard type</string>
+							<string>NSColor pasteboard type</string>
+							<string>NSFilenamesPboardType</string>
+							<string>NSStringPboardType</string>
+							<string>NeXT RTFD pasteboard type</string>
+							<string>NeXT Rich Text Format v1.0 pasteboard type</string>
+							<string>NeXT TIFF v4.0 pasteboard type</string>
+							<string>WebURLsWithTitlesPboardType</string>
+							<string>public.png</string>
+							<string>public.url</string>
+							<string>public.url-name</string>
+						</set>
+						<string key="NSFrameSize">{703, 87}</string>
+						<reference key="NSSuperview" ref="286570786"/>
+						<reference key="NSWindow"/>
+						<reference key="NSNextKeyView"/>
+						<string key="NSReuseIdentifierKey">_NS:9</string>
+						<string key="FrameName"/>
+						<string key="GroupName"/>
+						<reference key="Preferences" ref="381405431"/>
+						<bool key="UseBackForwardList">YES</bool>
+						<bool key="AllowsUndo">YES</bool>
+					</object>
+					<object class="NSCustomView" id="676103009">
+						<reference key="NSNextResponder" ref="286570786"/>
+						<int key="NSvFlags">268</int>
+						<string key="NSFrame">{{0, 88}, {703, 232}}</string>
+						<reference key="NSSuperview" ref="286570786"/>
+						<reference key="NSWindow"/>
+						<reference key="NSNextKeyView"/>
+						<string key="NSReuseIdentifierKey">_NS:9</string>
+						<string key="NSClassName">RBSplitView</string>
+					</object>
+				</array>
+				<string key="NSFrameSize">{703, 320}</string>
+				<reference key="NSSuperview"/>
+				<reference key="NSWindow"/>
+				<reference key="NSNextKeyView" ref="168697398"/>
+				<string key="NSReuseIdentifierKey">_NS:9</string>
+				<int key="NSDividerStyle">2</int>
+			</object>
 			<object class="NSCustomObject" id="705677318">
 				<string key="NSClassName">XTFileListDataSource</string>
 			</object>
-<<<<<<< HEAD
-			<object class="NSCustomObject" id="850049274">
+			<object class="NSCustomObject" id="28740095">
 				<string key="NSClassName">XTCommitHeaderViewController</string>
-=======
+			</object>
 			<object class="NSCustomObject" id="575095344">
 				<string key="NSClassName">XTTextPreviewController</string>
->>>>>>> ec59fdf2
 			</object>
 		</array>
 		<object class="IBObjectContainer" key="IBDocument.Objects">
@@ -437,11 +397,35 @@
 				</object>
 				<object class="IBConnectionRecord">
 					<object class="IBOutletConnection" key="connection">
-						<string key="label">view</string>
+						<string key="label">filePreview</string>
 						<reference key="source" ref="1001"/>
-						<reference key="destination" ref="676103009"/>
-					</object>
-					<int key="connectionID">40</int>
+						<reference key="destination" ref="1054917680"/>
+					</object>
+					<int key="connectionID">38</int>
+				</object>
+				<object class="IBConnectionRecord">
+					<object class="IBOutletConnection" key="connection">
+						<string key="label">textPreview</string>
+						<reference key="source" ref="1001"/>
+						<reference key="destination" ref="575095344"/>
+					</object>
+					<int key="connectionID">61</int>
+				</object>
+				<object class="IBConnectionRecord">
+					<object class="IBOutletConnection" key="connection">
+						<string key="label">previewTabView</string>
+						<reference key="source" ref="1001"/>
+						<reference key="destination" ref="926400086"/>
+					</object>
+					<int key="connectionID">62</int>
+				</object>
+				<object class="IBConnectionRecord">
+					<object class="IBOutletConnection" key="connection">
+						<string key="label">rightPane</string>
+						<reference key="source" ref="1001"/>
+						<reference key="destination" ref="926400086"/>
+					</object>
+					<int key="connectionID">64</int>
 				</object>
 				<object class="IBConnectionRecord">
 					<object class="IBOutletConnection" key="connection">
@@ -453,75 +437,19 @@
 				</object>
 				<object class="IBConnectionRecord">
 					<object class="IBOutletConnection" key="connection">
-						<string key="label">filePreview</string>
+						<string key="label">headerController</string>
 						<reference key="source" ref="1001"/>
-						<reference key="destination" ref="1054917680"/>
-					</object>
-					<int key="connectionID">38</int>
-				</object>
-				<object class="IBConnectionRecord">
-					<object class="IBOutletConnection" key="connection">
-<<<<<<< HEAD
-						<string key="label">splitView</string>
-=======
-						<string key="label">textPreview</string>
->>>>>>> ec59fdf2
-						<reference key="source" ref="1001"/>
-						<reference key="destination" ref="575095344"/>
-					</object>
-<<<<<<< HEAD
-					<int key="connectionID">42</int>
+						<reference key="destination" ref="28740095"/>
+					</object>
+					<int key="connectionID">74</int>
 				</object>
 				<object class="IBConnectionRecord">
 					<object class="IBOutletConnection" key="connection">
 						<string key="label">view</string>
 						<reference key="source" ref="1001"/>
-						<reference key="destination" ref="128227825"/>
-					</object>
-					<int key="connectionID">47</int>
-				</object>
-				<object class="IBConnectionRecord">
-					<object class="IBOutletConnection" key="connection">
-						<string key="label">headerView</string>
-						<reference key="source" ref="1001"/>
-						<reference key="destination" ref="35402439"/>
-					</object>
-					<int key="connectionID">48</int>
-				</object>
-				<object class="IBConnectionRecord">
-					<object class="IBOutletConnection" key="connection">
-						<string key="label">headerController</string>
-						<reference key="source" ref="1001"/>
-						<reference key="destination" ref="850049274"/>
-					</object>
-					<int key="connectionID">53</int>
-=======
-					<int key="connectionID">61</int>
-				</object>
-				<object class="IBConnectionRecord">
-					<object class="IBOutletConnection" key="connection">
-						<string key="label">previewTabView</string>
-						<reference key="source" ref="1001"/>
-						<reference key="destination" ref="926400086"/>
-					</object>
-					<int key="connectionID">62</int>
-				</object>
-				<object class="IBConnectionRecord">
-					<object class="IBOutletConnection" key="connection">
-						<string key="label">_previewTabView</string>
-						<reference key="source" ref="1001"/>
-						<reference key="destination" ref="926400086"/>
-					</object>
-					<int key="connectionID">63</int>
-				</object>
-				<object class="IBConnectionRecord">
-					<object class="IBOutletConnection" key="connection">
-						<string key="label">rightPane</string>
-						<reference key="source" ref="1001"/>
-						<reference key="destination" ref="926400086"/>
-					</object>
-					<int key="connectionID">64</int>
->>>>>>> ec59fdf2
+						<reference key="destination" ref="286570786"/>
+					</object>
+					<int key="connectionID">75</int>
 				</object>
 				<object class="IBConnectionRecord">
 					<object class="IBOutletConnection" key="connection">
@@ -575,7 +503,6 @@
 										<int key="NSStyle">0</int>
 										<bool key="NSAnimates">NO</bool>
 									</object>
-									<bool key="NSAllowsLogicalLayoutDirection">NO</bool>
 									<bool key="NSEditable">YES</bool>
 								</object>
 								<object class="NSTextField" id="349011906">
@@ -596,7 +523,6 @@
 										<reference key="NSBackgroundColor" ref="482410461"/>
 										<reference key="NSTextColor" ref="969693631"/>
 									</object>
-									<bool key="NSAllowsLogicalLayoutDirection">NO</bool>
 								</object>
 								<object class="NSImageView" id="525364294">
 									<reference key="NSNextResponder" ref="370330284"/>
@@ -627,7 +553,6 @@
 										<int key="NSStyle">0</int>
 										<bool key="NSAnimates">NO</bool>
 									</object>
-									<bool key="NSAllowsLogicalLayoutDirection">NO</bool>
 									<bool key="NSEditable">YES</bool>
 								</object>
 							</array>
@@ -673,29 +598,6 @@
 				</object>
 				<object class="IBConnectionRecord">
 					<object class="IBOutletConnection" key="connection">
-<<<<<<< HEAD
-						<string key="label">frameLoadDelegate</string>
-						<reference key="source" ref="35402439"/>
-						<reference key="destination" ref="850049274"/>
-					</object>
-					<int key="connectionID">54</int>
-				</object>
-				<object class="IBConnectionRecord">
-					<object class="IBOutletConnection" key="connection">
-						<string key="label">UIDelegate</string>
-						<reference key="source" ref="35402439"/>
-						<reference key="destination" ref="850049274"/>
-					</object>
-					<int key="connectionID">55</int>
-				</object>
-				<object class="IBConnectionRecord">
-					<object class="IBOutletConnection" key="connection">
-						<string key="label">delegate</string>
-						<reference key="source" ref="128227825"/>
-						<reference key="destination" ref="1001"/>
-					</object>
-					<int key="connectionID">49</int>
-=======
 						<string key="label">UIDelegate</string>
 						<reference key="source" ref="880920288"/>
 						<reference key="destination" ref="575095344"/>
@@ -709,37 +611,54 @@
 						<reference key="destination" ref="575095344"/>
 					</object>
 					<int key="connectionID">66</int>
->>>>>>> ec59fdf2
 				</object>
 				<object class="IBConnectionRecord">
 					<object class="IBOutletConnection" key="connection">
 						<string key="label">webView</string>
-<<<<<<< HEAD
-						<reference key="source" ref="850049274"/>
-						<reference key="destination" ref="35402439"/>
-					</object>
-					<int key="connectionID">51</int>
-=======
 						<reference key="source" ref="575095344"/>
 						<reference key="destination" ref="880920288"/>
 					</object>
 					<int key="connectionID">59</int>
->>>>>>> ec59fdf2
 				</object>
 				<object class="IBConnectionRecord">
 					<object class="IBOutletConnection" key="connection">
 						<string key="label">view</string>
-<<<<<<< HEAD
-						<reference key="source" ref="850049274"/>
-						<reference key="destination" ref="35402439"/>
-					</object>
-					<int key="connectionID">52</int>
-=======
 						<reference key="source" ref="575095344"/>
 						<reference key="destination" ref="880920288"/>
 					</object>
 					<int key="connectionID">60</int>
->>>>>>> ec59fdf2
+				</object>
+				<object class="IBConnectionRecord">
+					<object class="IBOutletConnection" key="connection">
+						<string key="label">webView</string>
+						<reference key="source" ref="28740095"/>
+						<reference key="destination" ref="168697398"/>
+					</object>
+					<int key="connectionID">76</int>
+				</object>
+				<object class="IBConnectionRecord">
+					<object class="IBOutletConnection" key="connection">
+						<string key="label">view</string>
+						<reference key="source" ref="28740095"/>
+						<reference key="destination" ref="168697398"/>
+					</object>
+					<int key="connectionID">77</int>
+				</object>
+				<object class="IBConnectionRecord">
+					<object class="IBOutletConnection" key="connection">
+						<string key="label">UIDelegate</string>
+						<reference key="source" ref="168697398"/>
+						<reference key="destination" ref="28740095"/>
+					</object>
+					<int key="connectionID">72</int>
+				</object>
+				<object class="IBConnectionRecord">
+					<object class="IBOutletConnection" key="connection">
+						<string key="label">frameLoadDelegate</string>
+						<reference key="source" ref="168697398"/>
+						<reference key="destination" ref="28740095"/>
+					</object>
+					<int key="connectionID">73</int>
 				</object>
 			</array>
 			<object class="IBMutableOrderedSet" key="objectRecords">
@@ -852,30 +771,6 @@
 						<reference key="parent" ref="817959536"/>
 					</object>
 					<object class="IBObjectRecord">
-						<int key="objectID">44</int>
-						<reference key="object" ref="128227825"/>
-						<array class="NSMutableArray" key="children">
-							<reference ref="35402439"/>
-							<reference ref="676103009"/>
-						</array>
-						<reference key="parent" ref="0"/>
-					</object>
-					<object class="IBObjectRecord">
-						<int key="objectID">43</int>
-						<reference key="object" ref="35402439"/>
-						<reference key="parent" ref="128227825"/>
-					</object>
-					<object class="IBObjectRecord">
-						<int key="objectID">39</int>
-						<reference key="object" ref="676103009"/>
-						<reference key="parent" ref="128227825"/>
-					</object>
-					<object class="IBObjectRecord">
-						<int key="objectID">50</int>
-						<reference key="object" ref="850049274"/>
-						<reference key="parent" ref="0"/>
-					</object>
-					<object class="IBObjectRecord">
 						<int key="objectID">43</int>
 						<reference key="object" ref="525364294"/>
 						<array class="NSMutableArray" key="children">
@@ -943,6 +838,30 @@
 						<int key="objectID">58</int>
 						<reference key="object" ref="575095344"/>
 						<reference key="parent" ref="0"/>
+					</object>
+					<object class="IBObjectRecord">
+						<int key="objectID">67</int>
+						<reference key="object" ref="28740095"/>
+						<reference key="parent" ref="0"/>
+					</object>
+					<object class="IBObjectRecord">
+						<int key="objectID">68</int>
+						<reference key="object" ref="286570786"/>
+						<array class="NSMutableArray" key="children">
+							<reference ref="676103009"/>
+							<reference ref="168697398"/>
+						</array>
+						<reference key="parent" ref="0"/>
+					</object>
+					<object class="IBObjectRecord">
+						<int key="objectID">39</int>
+						<reference key="object" ref="676103009"/>
+						<reference key="parent" ref="286570786"/>
+					</object>
+					<object class="IBObjectRecord">
+						<int key="objectID">71</int>
+						<reference key="object" ref="168697398"/>
+						<reference key="parent" ref="286570786"/>
 					</object>
 				</array>
 			</object>
@@ -959,12 +878,6 @@
 				<string key="3.IBPluginDependency">com.apple.InterfaceBuilder.CocoaPlugin</string>
 				<string key="39.IBPluginDependency">com.apple.InterfaceBuilder.CocoaPlugin</string>
 				<string key="4.IBPluginDependency">com.apple.InterfaceBuilder.CocoaPlugin</string>
-<<<<<<< HEAD
-				<string key="43.IBPluginDependency">com.apple.WebKitIBPlugin</string>
-				<string key="44.IBPluginDependency">com.apple.InterfaceBuilder.CocoaPlugin</string>
-				<string key="5.IBPluginDependency">com.apple.InterfaceBuilder.CocoaPlugin</string>
-				<string key="50.IBPluginDependency">com.apple.InterfaceBuilder.CocoaPlugin</string>
-=======
 				<string key="43.IBPluginDependency">com.apple.InterfaceBuilder.CocoaPlugin</string>
 				<string key="44.IBPluginDependency">com.apple.InterfaceBuilder.CocoaPlugin</string>
 				<string key="5.IBPluginDependency">com.apple.InterfaceBuilder.CocoaPlugin</string>
@@ -983,10 +896,12 @@
 				<string key="56.IBPluginDependency">com.apple.InterfaceBuilder.CocoaPlugin</string>
 				<string key="57.IBPluginDependency">com.apple.WebKitIBPlugin</string>
 				<string key="58.IBPluginDependency">com.apple.InterfaceBuilder.CocoaPlugin</string>
->>>>>>> ec59fdf2
 				<string key="6.IBPluginDependency">com.apple.InterfaceBuilder.CocoaPlugin</string>
+				<string key="67.IBPluginDependency">com.apple.InterfaceBuilder.CocoaPlugin</string>
+				<string key="68.IBPluginDependency">com.apple.InterfaceBuilder.CocoaPlugin</string>
 				<string key="7.IBPluginDependency">com.apple.InterfaceBuilder.CocoaPlugin</string>
 				<boolean value="YES" key="7.ibExternalAutomaticallyCalculatesRowSizeFromViewHeight"/>
+				<string key="71.IBPluginDependency">com.apple.WebKitIBPlugin</string>
 				<string key="8.IBPluginDependency">com.apple.InterfaceBuilder.CocoaPlugin</string>
 				<boolean value="YES" key="8.isInViewBasedMode"/>
 				<array key="8.prototypeCellViews">
@@ -1000,8 +915,7 @@
 			<nil key="activeLocalization"/>
 			<dictionary class="NSMutableDictionary" key="localizations"/>
 			<nil key="sourceID"/>
-<<<<<<< HEAD
-			<int key="maxID">55</int>
+			<int key="maxID">77</int>
 		</object>
 		<object class="IBClassDescriber" key="IBDocument.Classes">
 			<array class="NSMutableArray" key="referencedPartialClassDescriptions">
@@ -1041,24 +955,6 @@
 					</object>
 				</object>
 				<object class="IBPartialClassDescription">
-					<string key="className">WebView</string>
-					<object class="NSMutableDictionary" key="actions">
-						<string key="NS.key.0">reloadFromOrigin:</string>
-						<string key="NS.object.0">id</string>
-					</object>
-					<object class="NSMutableDictionary" key="actionInfosByName">
-						<string key="NS.key.0">reloadFromOrigin:</string>
-						<object class="IBActionInfo" key="NS.object.0">
-							<string key="name">reloadFromOrigin:</string>
-							<string key="candidateClassName">id</string>
-						</object>
-					</object>
-					<object class="IBClassDescriptionSource" key="sourceIdentifier">
-						<string key="majorKey">IBProjectSource</string>
-						<string key="minorKey">./Classes/WebView.h</string>
-					</object>
-				</object>
-				<object class="IBPartialClassDescription">
 					<string key="className">XTCommitHeaderViewController</string>
 					<string key="superclassName">NSViewController</string>
 					<object class="NSMutableDictionary" key="outlets">
@@ -1078,8 +974,38 @@
 					</object>
 				</object>
 				<object class="IBPartialClassDescription">
+					<string key="className">XTFileCellView</string>
+					<string key="superclassName">NSTableCellView</string>
+					<object class="NSMutableDictionary" key="outlets">
+						<string key="NS.key.0">changeImage</string>
+						<string key="NS.object.0">NSImageView</string>
+					</object>
+					<object class="NSMutableDictionary" key="toOneOutletInfosByName">
+						<string key="NS.key.0">changeImage</string>
+						<object class="IBToOneOutletInfo" key="NS.object.0">
+							<string key="name">changeImage</string>
+							<string key="candidateClassName">NSImageView</string>
+						</object>
+					</object>
+					<object class="IBClassDescriptionSource" key="sourceIdentifier">
+						<string key="majorKey">IBProjectSource</string>
+						<string key="minorKey">./Classes/XTFileCellView.h</string>
+					</object>
+				</object>
+				<object class="IBPartialClassDescription">
 					<string key="className">XTFileListDataSource</string>
 					<string key="superclassName">NSObject</string>
+					<object class="NSMutableDictionary" key="outlets">
+						<string key="NS.key.0">controller</string>
+						<string key="NS.object.0">XTFileViewController</string>
+					</object>
+					<object class="NSMutableDictionary" key="toOneOutletInfosByName">
+						<string key="NS.key.0">controller</string>
+						<object class="IBToOneOutletInfo" key="NS.object.0">
+							<string key="name">controller</string>
+							<string key="candidateClassName">XTFileViewController</string>
+						</object>
+					</object>
 					<object class="IBClassDescriptionSource" key="sourceIdentifier">
 						<string key="majorKey">IBProjectSource</string>
 						<string key="minorKey">./Classes/XTFileListDataSource.h</string>
@@ -1094,8 +1020,10 @@
 						<string key="filePreview">QLPreviewView</string>
 						<string key="headerController">XTCommitHeaderViewController</string>
 						<string key="leftPane">NSView</string>
+						<string key="previewTabView">NSTabView</string>
 						<string key="rightPane">NSView</string>
 						<string key="splitView">RBSplitView</string>
+						<string key="textPreview">XTTextPreviewController</string>
 					</dictionary>
 					<dictionary class="NSMutableDictionary" key="toOneOutletInfosByName">
 						<object class="IBToOneOutletInfo" key="fileListDS">
@@ -1118,6 +1046,10 @@
 							<string key="name">leftPane</string>
 							<string key="candidateClassName">NSView</string>
 						</object>
+						<object class="IBToOneOutletInfo" key="previewTabView">
+							<string key="name">previewTabView</string>
+							<string key="candidateClassName">NSTabView</string>
+						</object>
 						<object class="IBToOneOutletInfo" key="rightPane">
 							<string key="name">rightPane</string>
 							<string key="candidateClassName">NSView</string>
@@ -1125,6 +1057,10 @@
 						<object class="IBToOneOutletInfo" key="splitView">
 							<string key="name">splitView</string>
 							<string key="candidateClassName">RBSplitView</string>
+						</object>
+						<object class="IBToOneOutletInfo" key="textPreview">
+							<string key="name">textPreview</string>
+							<string key="candidateClassName">XTTextPreviewController</string>
 						</object>
 					</dictionary>
 					<object class="IBClassDescriptionSource" key="sourceIdentifier">
@@ -1132,12 +1068,27 @@
 						<string key="minorKey">./Classes/XTFileViewController.h</string>
 					</object>
 				</object>
+				<object class="IBPartialClassDescription">
+					<string key="className">XTTextPreviewController</string>
+					<string key="superclassName">NSViewController</string>
+					<object class="NSMutableDictionary" key="outlets">
+						<string key="NS.key.0">webView</string>
+						<string key="NS.object.0">WebView</string>
+					</object>
+					<object class="NSMutableDictionary" key="toOneOutletInfosByName">
+						<string key="NS.key.0">webView</string>
+						<object class="IBToOneOutletInfo" key="NS.object.0">
+							<string key="name">webView</string>
+							<string key="candidateClassName">WebView</string>
+						</object>
+					</object>
+					<object class="IBClassDescriptionSource" key="sourceIdentifier">
+						<string key="majorKey">IBProjectSource</string>
+						<string key="minorKey">./Classes/XTTextPreviewController.h</string>
+					</object>
+				</object>
 			</array>
-=======
-			<int key="maxID">66</int>
->>>>>>> ec59fdf2
 		</object>
-		<object class="IBClassDescriber" key="IBDocument.Classes"/>
 		<int key="IBDocument.localizationMode">0</int>
 		<string key="IBDocument.TargetRuntimeIdentifier">IBCocoaFramework</string>
 		<bool key="IBDocument.PluginDeclaredDependenciesTrackSystemTargetVersion">YES</bool>
