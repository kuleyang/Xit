--- conflicted
+++ resolved
@@ -43,7 +43,6 @@
   }
 }
 
-<<<<<<< HEAD
 extension NSButton {
   
   /// The intValue property interpreted as a Bool.
@@ -51,7 +50,9 @@
   {
     get { return intValue != 0 }
     set { intValue = newValue ? 1 : 0 }
-=======
+  }
+}
+
 extension String {
   /// Splits a "refs/*/..." string into prefix and remainder.
   func splitRefName() -> (String, String)?
@@ -73,6 +74,5 @@
   func visibleRows() -> NSIndexSet
   {
     return NSIndexSet(indexesInRange: rowsInRect(visibleRect))
->>>>>>> 09780a2d
   }
 }