//
//  XTRepository.m
//  Xit
//
//  Created by VMware Inc. on 8/23/11.
//  Copyright 2011 VMware, Inc. All rights reserved.
//

#import "XTRepository.h"

@implementation XTRepository

@synthesize selectedCommit;
@synthesize refsIndex;
@synthesize queue;
@synthesize activeTasks;

+ (NSString *)gitPath {
    NSArray *paths = [NSArray arrayWithObjects:
                      @"/usr/bin/git",
                      @"/usr/local/git/bin/git",
                      nil];

    for (NSString *path in paths) {
        if ([[NSFileManager defaultManager] fileExistsAtPath:path])
            return path;
    }
    return nil;
}


- (id)initWithURL:(NSURL *)url {
    self = [super init];
    if (self) {
        gitCMD = [XTRepository gitPath];
        repoURL = url;
        NSMutableString *qName = [NSMutableString stringWithString:@"com.xit.queue."];
        [qName appendString:[url path]];
        queue = dispatch_queue_create([qName cStringUsingEncoding:NSASCIIStringEncoding], nil);
        activeTasks = [NSMutableArray array];
    }

    return self;
}

<<<<<<< HEAD
- (void)getCommitsWithArgs:(NSArray *)logArgs enumerateCommitsUsingBlock:(void (^)(NSString *))block error:(NSError **)error {
=======
- (void)addTask:(NSTask *)task {
    [self willChangeValueForKey:@"activeTasks"];
    [activeTasks addObject:task];
    [self didChangeValueForKey:@"activeTasks"];
}

- (void)removeTask:(NSTask *)task {
    [self willChangeValueForKey:@"activeTasks"];
    [activeTasks removeObject:task];
    [self didChangeValueForKey:@"activeTasks"];
}

- (void)waitUntilReloadEnd {
    dispatch_sync(queue, ^{ });
}

- (void)getCommitsWithArgs:(NSArray *)logArgs enumerateCommitsUsingBlock:(void (^) (NSString *)) block error:(NSError **)error {
>>>>>>> 24352897
    if (repoURL == nil) {
        if (error != NULL)
            *error = [NSError errorWithDomain:NSOSStatusErrorDomain code:fnfErr userInfo:nil];
        return;
    }
    NSMutableArray *args = [NSMutableArray arrayWithArray:logArgs];

    [args insertObject:@"log" atIndex:0];
    [args insertObject:@"-z" atIndex:1];
    NSData *zero = [NSData dataWithBytes:"" length:1];

    NSLog (@"****command = git %@", [args componentsJoinedByString:@" "]);
    NSTask *task = [[NSTask alloc] init];
    [self addTask:task];
    [task setCurrentDirectoryPath:[repoURL path]];
    [task setLaunchPath:gitCMD];
    [task setArguments:args];

    NSPipe *pipe = [NSPipe pipe];
    [task setStandardOutput:pipe];
    [task setStandardError:pipe];

    [task  launch];
    NSMutableData *output = [NSMutableData data];

    BOOL end = NO;
    while (!end) {
        NSData *availableData = [[pipe fileHandleForReading] availableData];
        [output appendData:availableData];

        end = (([availableData length] == 0) && ![task isRunning]);
        if (end)
            [output appendData:zero];

        NSRange searchRange = NSMakeRange (0, [output length]);
        NSRange zeroRange = [output rangeOfData:zero options:0 range:searchRange];
        while (zeroRange.location != NSNotFound) {
            NSRange commitRange = NSMakeRange (searchRange.location, (zeroRange.location - searchRange.location));
            NSData *commit = [output subdataWithRange:commitRange];
            NSString *str = [[NSString alloc] initWithData:commit encoding:NSUTF8StringEncoding];
            if (str != nil)
                block (str);
            searchRange = NSMakeRange (zeroRange.location + 1, [output length] - (zeroRange.location + 1));
            zeroRange = [output rangeOfData:zero options:0 range:searchRange];
        }
        output = [NSMutableData dataWithData:[output subdataWithRange:searchRange]];
    }

    int status = [task terminationStatus];
    NSLog (@"**** status = %d", status);

    if (status != 0) {
        NSString *string = [[NSString alloc] initWithData:output encoding:NSUTF8StringEncoding];
        if (error != NULL) {
            *error = [NSError errorWithDomain:@"git"
                                         code:status
                                     userInfo:[NSDictionary dictionaryWithObject:string forKey:@"output"]];
        }
    }
    [self removeTask:task];
}

- (NSData *)exectuteGitWithArgs:(NSArray *)args error:(NSError **)error {
    return [self exectuteGitWithArgs:args withStdIn:nil error:error];
}

- (NSData *)exectuteGitWithArgs:(NSArray *)args withStdIn:(NSString *)stdIn error:(NSError **)error {
    if (repoURL == nil)
        return nil;
    NSLog(@"****command = git %@", [args componentsJoinedByString:@" "]);
    NSTask *task = [[NSTask alloc] init];
    [self addTask:task];
    [task setCurrentDirectoryPath:[repoURL path]];
    [task setLaunchPath:gitCMD];
    [task setArguments:args];

    if (stdIn != nil) {
        //        NSLog(@"**** stdin = %lu", stdIn.length);
        NSLog(@"**** stdin = %lu\n%@", stdIn.length, stdIn);
        NSPipe *stdInPipe = [NSPipe pipe];
        [[stdInPipe fileHandleForWriting] writeData:[stdIn dataUsingEncoding:NSUTF8StringEncoding]];
        [[stdInPipe fileHandleForWriting] closeFile];
        [task setStandardInput:stdInPipe];
    }

    NSPipe *pipe = [NSPipe pipe];
    [task setStandardOutput:pipe];
    [task setStandardError:pipe];

    NSLog(@"task.currentDirectoryPath=%@", task.currentDirectoryPath);
    [task  launch];
    NSData *output = [[pipe fileHandleForReading] readDataToEndOfFile];
    [task waitUntilExit];

    int status = [task terminationStatus];
    NSLog(@"**** status = %d", status);

    if (status != 0) {
        NSString *string = [[NSString alloc] initWithData:output encoding:NSUTF8StringEncoding];
        NSLog(@"**** output = %@", string);
        if (error != NULL) {
            *error = [NSError errorWithDomain:@"git"
                                         code:status
                                     userInfo:[NSDictionary dictionaryWithObject:string forKey:@"output"]];
        }
        output = nil;
    }
    [self removeTask:task];
    return output;
}

// XXX tmp
- (void)start {
    [self initializeEventStream];
}

- (void)stop {
    FSEventStreamStop(stream);
    FSEventStreamInvalidate(stream);
}

#pragma mark - monitor file system
- (void)initializeEventStream {
    if (repoURL == nil)
        return;
    NSString *myPath = [[repoURL URLByAppendingPathComponent:@".git"] path];
    NSArray *pathsToWatch = [NSArray arrayWithObject:myPath];
    void *appPointer = (void *)self;
    FSEventStreamContext context = { 0, appPointer, NULL, NULL, NULL };
    NSTimeInterval latency = 3.0;

    stream = FSEventStreamCreate(NULL,
                                 &fsevents_callback,
                                 &context,
                                 (CFArrayRef)pathsToWatch,
                                 kFSEventStreamEventIdSinceNow,
                                 (CFAbsoluteTime)latency,
                                 kFSEventStreamCreateFlagUseCFTypes
                                 );

    FSEventStreamScheduleWithRunLoop(stream,
                                     CFRunLoopGetCurrent(),
                                     kCFRunLoopDefaultMode);
    FSEventStreamStart(stream);
}

int event = 0;

void fsevents_callback(ConstFSEventStreamRef streamRef,
                       void *userData,
                       size_t numEvents,
                       void *eventPaths,
                       const FSEventStreamEventFlags eventFlags[],
                       const FSEventStreamEventId eventIds[]){
    XTRepository *repo = (XTRepository *)userData;

    event++;

    NSMutableArray *reload = [NSMutableArray arrayWithCapacity:numEvents];
    for (size_t i = 0; i < numEvents; i++) {
        NSString *path = [(NSArray *) eventPaths objectAtIndex:i];
        NSRange r = [path rangeOfString:@".git" options:NSBackwardsSearch];
        path = [path substringFromIndex:r.location];
        [reload addObject:path];
        NSLog(@"%d\t%@", event, path);
    }

    [repo setValue:reload forKey:@"reload"];
}

@end<|MERGE_RESOLUTION|>--- conflicted
+++ resolved
@@ -43,9 +43,6 @@
     return self;
 }
 
-<<<<<<< HEAD
-- (void)getCommitsWithArgs:(NSArray *)logArgs enumerateCommitsUsingBlock:(void (^)(NSString *))block error:(NSError **)error {
-=======
 - (void)addTask:(NSTask *)task {
     [self willChangeValueForKey:@"activeTasks"];
     [activeTasks addObject:task];
@@ -63,7 +60,6 @@
 }
 
 - (void)getCommitsWithArgs:(NSArray *)logArgs enumerateCommitsUsingBlock:(void (^) (NSString *)) block error:(NSError **)error {
->>>>>>> 24352897
     if (repoURL == nil) {
         if (error != NULL)
             *error = [NSError errorWithDomain:NSOSStatusErrorDomain code:fnfErr userInfo:nil];
